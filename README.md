# Code Racer

Welcome to Code Racer, a community project built with Next.js, Tailwind CSS, and TypeScript.

Code Racer is a multiplayer coding game where developers can compete against each other to solve programming challenges in real-time. Sharpen your coding skills, challenge your peers, and have fun while racing against the clock!

## Features

- Code snippet games

## Technologies Used

- Next.js: A React framework for building server-side rendered and statically generated applications.
- NextAuth: For user authentication.
- Prisma:
- Tailwind CSS: A utility-first CSS framework for rapid UI development.
- TypeScript: A typed superset of JavaScript that provides enhanced tooling and developer productivity.

## Getting Started

<<<<<<< HEAD
### Prerequisites

You will need to [install docker](https://example.com) on your local machine.

### Installation

To get started with Code Racer locally, follow these steps

1. Clone the repo
   ```sh
    git clone https://github.com/webdevcody/code-racer.git
   ```
2. Navigate to the project directory

   ```sh
   cd code-racer
   ```

3. Install NPM packages
   ```sh
   npm install
   ```
4. Generate a version of Prisma Client that is tailored to the models.
   ```js
   npx prisma generate
   ```
5. Create .env file

6. Copy and paste variables from `.env.example` into `.env`

7. Update each variable in `.env` (optional).

8. Start a docker container for the database.
   ```sh
   docker compose up
   ```
9. Once your database is ready, push your prisma schema to the database.
   ```sh
   npx prisma db push
   ```
10. Finally start your dev server.
    ```sh
    npm run dev
    ```
=======
To get started with Code Racer locally, follow these steps:

    Clone the repository:

```bash
git clone https://github.com/webdevcody/code-racer.git
```

Navigate to the project directory:

```bash
cd code-racer
```

Install dependencies:

```bash
npm install
```

Updates schema to database
```bash
npx prisma db push
```

Start the development server:

```bash
npm run dev
```
>>>>>>> 9562ab06

Open your browser and visit http://localhost:3000 to see the application running.

## Contribution

We welcome contributions from the community! If you'd like to contribute to Code Racer, please follow refer to [CONTRIBUTION.md](CONTRIBUTION.md), but we have these base guidelines:

- Fork the repository.
- Create a new branch for your feature or bug fix.
- Make your changes and test thoroughly.
- Commit your changes with clear commit messages.
- Push your branch to your forked repository.
  Submit a pull request detailing your changes.

Please ensure that your code adheres to the project's coding standards and conventions.

## License

The Code Racer project is licensed under the MIT License. Feel free to use, modify, and distribute the code as per the terms of the license.
Acknowledgements

Code Racer wouldn't be possible without the valuable contributions and support from the open-source community. We would like to express our gratitude to all the contributors and acknowledge the following libraries and resources used in this project.

A big thank you to all the developers who have helped shape Code Racer into what it is today!

## Contact

If you have any questions, suggestions, or feedback regarding Code Racer, please feel free to reach out to us at in the WebDevCody [discord](https://discord.gg/4kGbBaa) server

Happy coding and enjoy the race!<|MERGE_RESOLUTION|>--- conflicted
+++ resolved
@@ -16,9 +16,22 @@
 - Tailwind CSS: A utility-first CSS framework for rapid UI development.
 - TypeScript: A typed superset of JavaScript that provides enhanced tooling and developer productivity.
 
+## Contribution
+
+We welcome contributions from the community! If you'd like to contribute to Code Racer, please follow refer to [CONTRIBUTION.md](CONTRIBUTION.md), but we have these base guidelines:
+
+- Fork the repository.
+- Create a new branch for your feature or bug fix.
+- Make your changes and test thoroughly.
+- Commit your changes with clear commit messages.
+- Push your branch to your forked repository.
+  Submit a pull request detailing your changes.
+
+Please ensure that your code adheres to the project's coding standards and conventions.
+
+
 ## Getting Started
 
-<<<<<<< HEAD
 ### Prerequisites
 
 You will need to [install docker](https://example.com) on your local machine.
@@ -63,53 +76,9 @@
     ```sh
     npm run dev
     ```
-=======
-To get started with Code Racer locally, follow these steps:
-
-    Clone the repository:
-
-```bash
-git clone https://github.com/webdevcody/code-racer.git
-```
-
-Navigate to the project directory:
-
-```bash
-cd code-racer
-```
-
-Install dependencies:
-
-```bash
-npm install
-```
-
-Updates schema to database
-```bash
-npx prisma db push
-```
-
-Start the development server:
-
-```bash
-npm run dev
-```
->>>>>>> 9562ab06
 
 Open your browser and visit http://localhost:3000 to see the application running.
 
-## Contribution
-
-We welcome contributions from the community! If you'd like to contribute to Code Racer, please follow refer to [CONTRIBUTION.md](CONTRIBUTION.md), but we have these base guidelines:
-
-- Fork the repository.
-- Create a new branch for your feature or bug fix.
-- Make your changes and test thoroughly.
-- Commit your changes with clear commit messages.
-- Push your branch to your forked repository.
-  Submit a pull request detailing your changes.
-
-Please ensure that your code adheres to the project's coding standards and conventions.
 
 ## License
 
