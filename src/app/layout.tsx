--- conflicted
+++ resolved
@@ -10,16 +10,11 @@
 const inter = Inter({ subsets: ["latin"] });
 
 export const metadata: Metadata = {
-<<<<<<< HEAD
 	title: "Code Racer",
 	description: "Accelerating coding skills, competitive thrills!",
-=======
-  title: "Code Racer",
-  description: "Accelerating coding skills, competitive thrills!",
-  icons: {
-    icon: "/static/logo.png",
-  },
->>>>>>> 0a292994
+	icons: {
+		icon: "/static/logo.png",
+	},
 };
 
 export default function RootLayout({
@@ -27,31 +22,17 @@
 }: {
 	children: React.ReactNode;
 }) {
-<<<<<<< HEAD
 	return (
 		<html lang="en">
 			<body className={inter.className}>
-				<NextTopLoader />
+				<NextTopLoader showSpinner={false} />
 				<ThemeProvider attribute="class" defaultTheme="system" enableSystem>
 					<Header />
-					{children} <Footer />
+					{children}
+					<Footer />
+					<TailwindIndicator />
 				</ThemeProvider>
 			</body>
 		</html>
 	);
-=======
-  return (
-    <html lang="en">
-      <body className={inter.className}>
-        <NextTopLoader showSpinner={false} />
-        <ThemeProvider attribute="class" defaultTheme="system" enableSystem>
-          <Header />
-          {children}
-          <Footer />
-          <TailwindIndicator />
-        </ThemeProvider>
-      </body>
-    </html>
-  );
->>>>>>> 0a292994
 }