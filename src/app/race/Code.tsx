--- conflicted
+++ resolved
@@ -11,25 +11,9 @@
   const codeContainerRef = useRef<HTMLPreElement>(null);
 
   return (
-<<<<<<< HEAD
-    <pre ref={codeContainerRef} className="text-primary mb-4 overflow-auto">
-      <Follower codeContainerRef={codeContainerRef} userInput={userInput} />
-      {code.split("").map((char, index) => (
-        <span
-          key={index}
-          className={cn({
-            "text-red-500 opacity-100": errors.includes(index),
-            "opacity-70 ": userInput.length === index,
-            "opacity-100":
-              userInput.length !== index && userInput[index] === char,
-            "opacity-50":
-              userInput.length !== index && userInput[index] !== char,
-          })}
-        >
-          {char}
-=======
     <>
       <pre className="text-primary mb-4 overflow-auto">
+        <Follower codeContainerRef={codeContainerRef} userInput={userInput} />
         {code.split("").map((char, index) => (
           <span
             key={index}
@@ -38,7 +22,7 @@
                 code[index] !== " " && errors.includes(index),
               "border-red-500 opacity-100":
                 code[index] === " " && errors.includes(index),
-              "bg-yellow-200 opacity-80 text-black": userInput.length === index,
+              "opacity-70": userInput.length === index,
               "opacity-100":
                 userInput.length !== index && userInput[index] === char,
               "opacity-50":
@@ -54,7 +38,6 @@
       {errors.length > 0 && (
         <span className="text-red-500">
           You must fix all errors before you can finish the race!
->>>>>>> f14574c4
         </span>
       )}
     </>
