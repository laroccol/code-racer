--- conflicted
+++ resolved
@@ -49,8 +49,7 @@
                 return;
               }
               router.push(
-                `/race/practice${
-                  languageSinglePlayer ? "?lang=" : ""
+                `/race/practice${languageSinglePlayer ? "?lang=" : ""
                 }${encodeURIComponent(languageSinglePlayer)}`, // Make sure it is URL encoded
               );
             }}
@@ -95,9 +94,8 @@
                 true && "pointer-events-none cursor-not-allowed opacity-30",
               )}
               onClick={(e) => e.preventDefault()}
-              href={`/race/multiplayer${
-                languageMultiplayer ? "?lang=" : ""
-              }${encodeURIComponent(languageMultiplayer)}`} // Make sure it is URL encoded
+              href={`/race/multiplayer${languageMultiplayer ? "?lang=" : ""
+                }${encodeURIComponent(languageMultiplayer)}`} // Make sure it is URL encoded
             >
               Start Racing (Coming Soon)
             </Link>
@@ -111,13 +109,8 @@
     const [languagePrivate, setLanguagePrivate] = useState("");
 
     return (
-<<<<<<< HEAD
       <Card className="text-gray-700">
         <CardHeader>
-=======
-      <Card className="flex flex-col flex-1 text-gray-700">
-        <CardHeader className="justify-center h-full">
->>>>>>> 855d9e49
           <div className="flex items-center gap-4">
             <Users size={32} />
             <div>
@@ -126,32 +119,27 @@
             </div>
           </div>
         </CardHeader>
-<<<<<<< HEAD
         <CardContent className="flex gap-2 items-center">
-=======
-        <CardContent className="mt-auto">
-          <div className="flex items-center gap-2">
->>>>>>> 855d9e49
-            <Button
-              disabled
-              onClick={() => {
-                if (!session) {
-                  toast({
-                    title: "Unauthorized",
-                    description:
-                      "You need to be logged in to create a racetrack",
-                  });
-                  return;
-                }
+          <Button
+            disabled
+            onClick={() => {
+              if (!session) {
+                toast({
+                  title: "Unauthorized",
+                  description:
+                    "You need to be logged in to create a racetrack",
+                });
+                return;
+              }
 
-                createPrivateRaceRoom({
-                  userId: session?.user.id,
-                });
-              }}
-            >
-              Create Room (Coming Soon)
-            </Button>
-            {/* <LanguageDropDown
+              createPrivateRaceRoom({
+                userId: session?.user.id,
+              });
+            }}
+          >
+            Create Room (Coming Soon)
+          </Button>
+          {/* <LanguageDropDown
           className="w-fit"
           codeLanguage={languagePrivate}
           setCodeLanguage={setLanguagePrivate}
