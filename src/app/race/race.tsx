"use client";

import React, { useState, useEffect, useRef } from "react";
import type { User } from "next-auth";
import { Button } from "@/components/ui/button";
import { useRouter } from "next/navigation";
import { Snippet } from "@prisma/client";
import {
  Tooltip,
  TooltipContent,
  TooltipProvider,
  TooltipTrigger,
} from "@/components/ui/tooltip";
import { Heading } from "@/components/ui/heading";
import RaceTracker from "./race-tracker";
import Code from "./code";
import { saveUserResultAction } from "../_actions/result";

interface RaceProps {
  user?: User;
  snippet: Snippet;
}

function calculateCPM(
  numberOfCharacters: number,
  secondsTaken: number,
): number {
  const minutesTaken = secondsTaken / 60;
  return Math.round(numberOfCharacters / minutesTaken);
}

function calculateAccuracy(
  numberOfCharacters: number,
  errorsCount: number,
): number {
  return 1 - errorsCount / numberOfCharacters;
}

export default function Race({ user, snippet }: RaceProps) {
  const [startTime, setStartTime] = useState<Date | null>(null);
  const [input, setInput] = useState("");
  const [shiftKeyPressed, setShiftKeyPressed] = useState(false);
  const [textIndicatorPosition, setTextIndicatorPosition] = useState<
    number | number[]
  >(0);

  const router = useRouter();
  const inputElement = useRef<HTMLInputElement | null>(null);
  const code = snippet.code.trimEnd();

  const currentText = code.substring(0, input.length);
  const errors = input
    .split("")
    .map((char, index) => (char !== currentText[index] ? index : -1))
    .filter((index) => index !== -1);

  const errorTotal = errors.length;

  const isRaceFinished = input === code;

  async function endRace() {
    if (!startTime) return;
    const endTime = new Date();
    const timeTaken = (endTime.getTime() - startTime.getTime()) / 1000;

    if (user) {
      const result = await saveUserResultAction({
        timeTaken,
        errors: errorTotal,
        cpm: calculateCPM(code.length - 1, timeTaken),
        accuracy: calculateAccuracy(code.length - 1, errorTotal),
        snippetId: snippet.id,
      });

      if (!result.data) {
        return router.refresh();
      }

      router.push(`/result?resultId=${result.data.id}`);
    } else {
      router.push(`/result`);
    }
<<<<<<< HEAD
    router.push(`/result?snippetId=${snippet.id}`);
=======

    setSubmittingResults(false);
>>>>>>> 4ad512b3
  }

  // Check if race is finished
  useEffect(() => {
    if (isRaceFinished) {
      endRace();
    }
  }, [input]);

  useEffect(() => {
    const handleRestartKey = (e: KeyboardEvent) => {
      if (e.key === "Escape") {
        handleRestart();
      }
    };
    document.addEventListener("keydown", handleRestartKey);
    return () => {
      document.removeEventListener("keydown", handleRestartKey);
    };
  }, []);

  function focusOnLoad() {
    if (inputElement.current !== null) {
      inputElement.current?.focus();
    }
  }

  async function handleKeyboardDownEvent(
    e: React.KeyboardEvent<HTMLInputElement>,
  ) {
    if (!startTime) {
      setStartTime(new Date());
    }

    const noopKeys = [
<<<<<<< HEAD
      "Alt",
      "ArrowUp",
      "ArrowDown",
      "Control",
      "Escape",
      "Meta",
      "CapsLock"
=======
      "Shift",
      "Alt",
      "ArrowUp",
      "ArrowDown",
      "ArrowRight",
      "ArrowLeft",
      "Control",
      "Escape",
      "Meta",
>>>>>>> 4ad512b3
    ];

    if (noopKeys.includes(e.key)) {
      e.preventDefault();
    } else {
      switch (e.key) {
        case "Backspace":
          Backspace();
          break;
        case "Enter":
          Enter();
          break;
        case "ArrowLeft":
          ArrowLeft();
          break;
        case "ArrowRight":
          ArrowRight();
          break;
        case "Shift":
          ShiftKey("keydown");
          break;
        default:
          Key(e);
          break;
      }
    }
  }

  async function handleKeyboardUpEvent(
    e: React.KeyboardEvent<HTMLInputElement>,
  ) {
    const noopKeys = [
      "Alt",
      "ArrowUp",
      "ArrowDown",
      "ArrowLeft",
      "ArrowRight",
      "Control",
      "Escape",
      "Meta",
      "CapsLock"
    ];

    if (noopKeys.includes(e.key)) {
      e.preventDefault();
    } else {
      switch (e.key) {
        case "Shift":
          ShiftKey("keyup");
          break;
        default:
          e.preventDefault();
          break;
      }
    }
  }

  function ShiftKey(typeOfEvent: "keyup" | "keydown") {
    if (typeOfEvent === "keyup") {
      setShiftKeyPressed(false);
    } else {
      setShiftKeyPressed(true);
    }
  }

  function ArrowRight() {
    if (textIndicatorPosition === input.length) return;

    if (!shiftKeyPressed) {
      setTextIndicatorPosition((prevTextIndicatorPosition) => {
        if (typeof prevTextIndicatorPosition === "number") {
          return prevTextIndicatorPosition + 1;
        } else {
          const lastValue = prevTextIndicatorPosition.at(-1) as number;
          return lastValue + 1;
        }
      });
    }

    if (shiftKeyPressed) {
      setTextIndicatorPosition((prevTextIndicatorPosition) => {
        if (typeof prevTextIndicatorPosition === "number") {
          const array = [
            prevTextIndicatorPosition + 1,
            prevTextIndicatorPosition,
          ];
          return array;
        } else if (prevTextIndicatorPosition.at(-1) !== input.length) {
          if (prevTextIndicatorPosition.length !== 1) {
            // Since the array's format is in descending order
            // we pop it to get rid of the last value, thus
            // moving the text position forward.
            const array = [...prevTextIndicatorPosition];
            array.pop();
            return array;

            /** Can't find a way to conditionally let it function in
             *  a specific way (right or left).
             */
            // const lastValue = prevTextIndicatorPosition.at(-1) as number;
            // const array = [lastValue + 1, ...prevTextIndicatorPosition];
            // return array;
          } else {
            return prevTextIndicatorPosition[0] + 1;
          }
        } else {
          return prevTextIndicatorPosition;
        }
      });
    }
  }

  function ArrowLeft() {
    if (!shiftKeyPressed) {
      if (textIndicatorPosition !== 0) {
        setTextIndicatorPosition((prevTextIndicatorPosition) => {
          if (typeof prevTextIndicatorPosition === "number") {
            return prevTextIndicatorPosition - 1;
          } else {
            const lastValue = prevTextIndicatorPosition.at(-1) as number;
            return lastValue !== 0 ? lastValue - 1 : lastValue;
          }
        });
      }
    }

    if (shiftKeyPressed) {
      setTextIndicatorPosition((prevTextIndicatorPosition) => {
        if (typeof prevTextIndicatorPosition === "number") {
          // if it's still not an array, then convert it to an
          // array when shift key is being held down. Since
          // this function will be called when the ArrowLeft key is
          // pressed/held down.
          const array = [prevTextIndicatorPosition - 1];
          return array;
        } else if (prevTextIndicatorPosition.at(-1) !== 0) {
          // make a shallow copy of the prevTextIndicatorPosition array.
          const array = [...prevTextIndicatorPosition];
          // Get the last value. Add an "as number" to avoid a typescript error
          // as it is expected to not be undefined everytime.
          const lastValue = prevTextIndicatorPosition.at(-1) as number;
          array.push(lastValue - 1);
          return array;
        } else {
          return prevTextIndicatorPosition;
        }
      });
    }
  }

  // Backspace
  function Backspace() {
    if (textIndicatorPosition === input.length) {
      setInput((prevInput) => prevInput.slice(0, -1));
    }

    if (
      !Array.isArray(textIndicatorPosition) &&
      textIndicatorPosition < input.length
    ) {
      const inputArray = input.split("");
      // Filter out the the character to be deleted based on where the current text
      // indicator is located. Subtract the position by one since we are comparing them
      // through an array's index.
      const newArray = inputArray.filter((char, index) => {
        if (index !== textIndicatorPosition - 1) return char;
      });
      setInput(newArray.join(""));
    }

    if (textIndicatorPosition !== 0) {
      if (Array.isArray(textIndicatorPosition)) {
        const inputArray = input.split("");

        // This is a double loop, so open for refactoring.
        const newArray = inputArray.filter((char, index) => {
          for (let i = 0; i < textIndicatorPosition.length; i++) {
            // loop through each position stored in the textIndicatorPosition
            // array, and check if it's equal to any of the index in the inputArray.
            if (textIndicatorPosition[i] === index) {
              return null;
            }
          }
          return char;
        });

        setInput(newArray.join(""));
      }

      setTextIndicatorPosition((prevTextIndicatorPosition) => {
        if (typeof prevTextIndicatorPosition === "number") {
          return prevTextIndicatorPosition - 1;
        } else {
          const lastValue = prevTextIndicatorPosition.at(-1) as number;
          return lastValue;
        }
      });
    }
  }

  // Enter
  function Enter() {
    if (Array.isArray(textIndicatorPosition)) {
      // delete the highlighted text first
      // if the textIndicatorPosition is an array
      Backspace();

      // remove the comment from the return to see
      // it move to a new line
      return;
    }

    let indentLength = 0;
    let newChars = "";
    // indent until the first newline
    while (
      indentLength + input.length < code.length &&
      code[indentLength + input.length] !== "\n"
    ) {
      indentLength++;
    }
    newChars += " ".repeat(indentLength) + "\n";
    // indent all whitespace
    indentLength = 0;
    while (
      indentLength + newChars.length + input.length + 1 < code.length &&
      code[indentLength + newChars.length + input.length + 1] === " "
    ) {
      indentLength++;
    }
    if (indentLength > 0) {
      newChars += " ".repeat(indentLength + 1);
    }

    setInput((prevInput) =>
      (prevInput + newChars).substring(0, code.length - 1),
    );

    setTextIndicatorPosition((prevTextIndicatorPosition) => {
      if (typeof prevTextIndicatorPosition === "number") {
        return prevTextIndicatorPosition + newChars.length;
      } else {
        return prevTextIndicatorPosition;
      }
    });
  }

  function Key(e: React.KeyboardEvent<HTMLInputElement>) {
    if (!Array.isArray(textIndicatorPosition)) {
      if (textIndicatorPosition === input.length) {
        setInput((prevInput) => prevInput + e.key);
      }

      if (textIndicatorPosition < input.length) {
        const inputArray: string[] = [];

        /**
         * Loop through each of the input's total length, then
         * if the current loop we are in is === to the textIndicator's position,
         * insert the pressed key there and also the current character that
         * was originally in that position.
         */
        for (let i = 0; i < input.length; i++) {
          if (i === textIndicatorPosition) {
            inputArray.push(e.key);
            inputArray.push(input[i]);
          } else {
            inputArray.push(input[i]);
          }
        }
        setInput(inputArray.join(""));
      }
    }

    if (Array.isArray(textIndicatorPosition)) {
      Backspace();
      setInput((prevInput) => prevInput + e.key);
    }

    setTextIndicatorPosition((prevTextIndicatorPosition) => {
      if (typeof prevTextIndicatorPosition === "number") {
        return prevTextIndicatorPosition + 1;
      } else {
        return prevTextIndicatorPosition;
      }
    });
  }

  function handleRestart() {
    setStartTime(null);
    setInput("");
    setTextIndicatorPosition(0);
  }

  return (
<<<<<<< HEAD
    <div
      className="w-3/4 lg:p-8 p-4 bg-accent rounded-md relative flex flex-col gap-2"
      onClick={focusOnLoad}
      role="none" // eslint fix - will remove the semantic meaning of an element while still exposing it to assistive technology
    >
      <RaceTracker
        codeLength={code.length}
        inputLength={input.length}
        user={user}
      />
      <div className="mb-2 md:mb-4">
        <Heading
          title="Type this code"
          description="Start typing to get racing"
=======
    <>
      <div
        className="w-3/4 lg:p-8 p-4 bg-accent rounded-md relative flex flex-col gap-2"
        onClick={focusOnLoad}
        role="none" // eslint fix - will remove the semantic meaning of an element while still exposing it to assistive technology
      >
        <RaceTracker
          codeLength={code.length}
          inputLength={input.length}
          user={user}
        />
        <div className="mb-2 md:mb-4">
          <Heading
            title="Type this code"
            description="Start typing to get racing"
          />
        </div>
        <Code code={code} errors={errors} userInput={input} />
        <input
          type="text"
          // value={input}
          defaultValue={input}
          ref={inputElement}
          onKeyDown={handleKeyboardEvent}
          disabled={isRaceFinished}
          className="w-full h-full absolute p-8 inset-y-0 left-0 -z-40 focus:outline outline-blue-500 rounded-md"
          onPaste={(e) => e.preventDefault()}
>>>>>>> 4ad512b3
        />
      </div>
      <Code
        code={code}
        errors={errors}
        userInput={input}
        textIndicatorPosition={textIndicatorPosition}
      />
      <input
        type="text"
        // value={input}
        defaultValue={input}
        ref={inputElement}
        onKeyDown={handleKeyboardDownEvent}
        onKeyUp={handleKeyboardUpEvent}
        disabled={isRaceFinished}
        className="w-full h-full absolute p-8 inset-y-0 left-0 -z-40 focus:outline outline-blue-500 rounded-md"
        onPaste={(e) => e.preventDefault()}
      />
      <div className="self-start">
        <TooltipProvider>
          <Tooltip>
            <TooltipTrigger asChild>
              <Button variant="outline" onClick={handleRestart}>
                Restart (ESC)
              </Button>
            </TooltipTrigger>
            <TooltipContent>
              <p>Press Esc to reset</p>
            </TooltipContent>
          </Tooltip>
        </TooltipProvider>
      </div>
    </div>
  );
}<|MERGE_RESOLUTION|>--- conflicted
+++ resolved
@@ -15,6 +15,7 @@
 import RaceTracker from "./race-tracker";
 import Code from "./code";
 import { saveUserResultAction } from "../_actions/result";
+import RaceDetails from "./_components/race-details";
 
 interface RaceProps {
   user?: User;
@@ -23,7 +24,7 @@
 
 function calculateCPM(
   numberOfCharacters: number,
-  secondsTaken: number,
+  secondsTaken: number
 ): number {
   const minutesTaken = secondsTaken / 60;
   return Math.round(numberOfCharacters / minutesTaken);
@@ -31,7 +32,7 @@
 
 function calculateAccuracy(
   numberOfCharacters: number,
-  errorsCount: number,
+  errorsCount: number
 ): number {
   return 1 - errorsCount / numberOfCharacters;
 }
@@ -43,6 +44,7 @@
   const [textIndicatorPosition, setTextIndicatorPosition] = useState<
     number | number[]
   >(0);
+  const [submittingResults, setSubmittingResults] = useState(false);
 
   const router = useRouter();
   const inputElement = useRef<HTMLInputElement | null>(null);
@@ -80,12 +82,8 @@
     } else {
       router.push(`/result`);
     }
-<<<<<<< HEAD
-    router.push(`/result?snippetId=${snippet.id}`);
-=======
 
     setSubmittingResults(false);
->>>>>>> 4ad512b3
   }
 
   // Check if race is finished
@@ -121,7 +119,6 @@
     }
 
     const noopKeys = [
-<<<<<<< HEAD
       "Alt",
       "ArrowUp",
       "ArrowDown",
@@ -129,17 +126,6 @@
       "Escape",
       "Meta",
       "CapsLock"
-=======
-      "Shift",
-      "Alt",
-      "ArrowUp",
-      "ArrowDown",
-      "ArrowRight",
-      "ArrowLeft",
-      "Control",
-      "Escape",
-      "Meta",
->>>>>>> 4ad512b3
     ];
 
     if (noopKeys.includes(e.key)) {
@@ -356,8 +342,11 @@
     let newChars = "";
     // indent until the first newline
     while (
+      
       indentLength + input.length < code.length &&
+     
       code[indentLength + input.length] !== "\n"
+    
     ) {
       indentLength++;
     }
@@ -435,22 +424,6 @@
   }
 
   return (
-<<<<<<< HEAD
-    <div
-      className="w-3/4 lg:p-8 p-4 bg-accent rounded-md relative flex flex-col gap-2"
-      onClick={focusOnLoad}
-      role="none" // eslint fix - will remove the semantic meaning of an element while still exposing it to assistive technology
-    >
-      <RaceTracker
-        codeLength={code.length}
-        inputLength={input.length}
-        user={user}
-      />
-      <div className="mb-2 md:mb-4">
-        <Heading
-          title="Type this code"
-          description="Start typing to get racing"
-=======
     <>
       <div
         className="w-3/4 lg:p-8 p-4 bg-accent rounded-md relative flex flex-col gap-2"
@@ -468,50 +441,35 @@
             description="Start typing to get racing"
           />
         </div>
-        <Code code={code} errors={errors} userInput={input} />
+        <Code code={code} errors={errors} userInput={input} textIndicatorPosition={textIndicatorPosition} />
         <input
           type="text"
           // value={input}
           defaultValue={input}
           ref={inputElement}
-          onKeyDown={handleKeyboardEvent}
+          onKeyDown={handleKeyboardDownEvent}
+          onKeyUp={handleKeyboardUpEvent}
           disabled={isRaceFinished}
           className="w-full h-full absolute p-8 inset-y-0 left-0 -z-40 focus:outline outline-blue-500 rounded-md"
           onPaste={(e) => e.preventDefault()}
->>>>>>> 4ad512b3
         />
+        <div className="self-start">
+          <TooltipProvider>
+            <Tooltip>
+              <TooltipTrigger asChild>
+                <Button variant="outline" onClick={handleRestart}>
+                  Restart (ESC)
+                </Button>
+              </TooltipTrigger>
+              <TooltipContent>
+                <p>Press Esc to reset</p>
+              </TooltipContent>
+            </Tooltip>
+          </TooltipProvider>
+        </div>
       </div>
-      <Code
-        code={code}
-        errors={errors}
-        userInput={input}
-        textIndicatorPosition={textIndicatorPosition}
-      />
-      <input
-        type="text"
-        // value={input}
-        defaultValue={input}
-        ref={inputElement}
-        onKeyDown={handleKeyboardDownEvent}
-        onKeyUp={handleKeyboardUpEvent}
-        disabled={isRaceFinished}
-        className="w-full h-full absolute p-8 inset-y-0 left-0 -z-40 focus:outline outline-blue-500 rounded-md"
-        onPaste={(e) => e.preventDefault()}
-      />
-      <div className="self-start">
-        <TooltipProvider>
-          <Tooltip>
-            <TooltipTrigger asChild>
-              <Button variant="outline" onClick={handleRestart}>
-                Restart (ESC)
-              </Button>
-            </TooltipTrigger>
-            <TooltipContent>
-              <p>Press Esc to reset</p>
-            </TooltipContent>
-          </Tooltip>
-        </TooltipProvider>
-      </div>
-    </div>
+
+      <RaceDetails submittingResults={submittingResults} />
+    </>
   );
 }