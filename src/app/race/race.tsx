--- conflicted
+++ resolved
@@ -24,7 +24,7 @@
 
 function calculateCPM(
   numberOfCharacters: number,
-  secondsTaken: number
+  secondsTaken: number,
 ): number {
   const minutesTaken = secondsTaken / 60;
   return Math.round(numberOfCharacters / minutesTaken);
@@ -32,7 +32,7 @@
 
 function calculateAccuracy(
   numberOfCharacters: number,
-  errorsCount: number
+  errorsCount: number,
 ): number {
   return 1 - errorsCount / numberOfCharacters;
 }
@@ -111,15 +111,9 @@
     }
   }
 
-<<<<<<< HEAD
-  function handleKeyDown(e: React.KeyboardEvent<HTMLInputElement>) {
-    if (isRaceFinished) return;
-
-=======
   async function handleKeyboardDownEvent(
     e: React.KeyboardEvent<HTMLInputElement>,
   ) {
->>>>>>> 3167df00
     if (!startTime) {
       setStartTime(new Date());
     }
@@ -137,7 +131,7 @@
       "Control",
       "Escape",
       "Meta",
-      "CapsLock"
+      "CapsLock",
     ];
 
     if (noopKeys.includes(e.key)) {
@@ -178,25 +172,11 @@
       "Control",
       "Escape",
       "Meta",
-<<<<<<< HEAD
       "CapsLock",
-=======
-      "CapsLock"
->>>>>>> 3167df00
     ];
 
     if (noopKeys.includes(e.key)) {
       e.preventDefault();
-<<<<<<< HEAD
-    } else if (e.key === "Backspace") {
-      Backspace();
-    } else if (e.key === "Enter") {
-      Enter();
-    } else if (e.key === "Tab") {
-      e.preventDefault();
-      Tab();
-=======
->>>>>>> 3167df00
     } else {
       switch (e.key) {
         case "Shift":
@@ -370,11 +350,8 @@
     let newChars = "";
     // indent until the first newline
     while (
-      
       indentLength + input.length < code.length &&
-     
       code[indentLength + input.length] !== "\n"
-    
     ) {
       indentLength++;
     }
@@ -469,18 +446,19 @@
             description="Start typing to get racing"
           />
         </div>
-        <Code code={code} errors={errors} userInput={input} textIndicatorPosition={textIndicatorPosition} />
+        <Code
+          code={code}
+          errors={errors}
+          userInput={input}
+          textIndicatorPosition={textIndicatorPosition}
+        />
         <input
           type="text"
           // value={input}
           defaultValue={input}
           ref={inputElement}
-<<<<<<< HEAD
-          onKeyDown={handleKeyDown}
-=======
           onKeyDown={handleKeyboardDownEvent}
           onKeyUp={handleKeyboardUpEvent}
->>>>>>> 3167df00
           disabled={isRaceFinished}
           className="w-full h-full absolute p-8 inset-y-0 left-0 -z-40 focus:outline outline-blue-500 rounded-md"
           onPaste={(e) => e.preventDefault()}
