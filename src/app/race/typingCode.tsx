"use client";

import React, { useState, useEffect, useRef } from "react";
import DisplayedCode from "./displayedCode";
import type { User } from "next-auth";
import { Button } from "@/components/ui/button";
import { saveUserResultAction } from "./actions";
import { useRouter } from "next/navigation";
import RacePositionTracker from "./racePositionTracker";
import { Snippet } from "@prisma/client";
import {
  Tooltip,
  TooltipContent,
  TooltipProvider,
  TooltipTrigger,
} from "@/components/ui/tooltip";

function calculateCPM(
  numberOfCharacters: number,
  secondsTaken: number,
): number {
  const minutesTaken = secondsTaken / 60;
  return Math.round(numberOfCharacters / minutesTaken);
}

function calculateAccuracy(
  numberOfCharacters: number,
  errorsCount: number,
): number {
  return 1 - errorsCount / numberOfCharacters;
}

interface TypingCodeProps {
  user?: User;
  snippet: Snippet;
}

export default function TypingCode({ user, snippet }: TypingCodeProps) {
  const code = snippet.code.trimEnd(); // remove trailing "\n"
  const lines = code.split("\n");
  const [input, setInput] = useState("");
  const [startTime, setStartTime] = useState<Date | null>(null);
  const [endTime, setEndTime] = useState<Date | null>(null);
  const [errors, setErrors] = useState<number[]>([]);
  const [isTyping, setIsTyping] = useState(false);
  const inputElement = useRef<HTMLInputElement | null>(null);
  const [isEnd, setIsEnd] = useState(false);
  const [line, setLine] = useState(1);
  const [counter, setCounter] = useState(1);
  const router = useRouter();

  useEffect(() => {
    if (startTime && endTime) {
      const timeTaken: number =
        (endTime.getTime() - startTime.getTime()) / 1000;

      if (user)
        saveUserResultAction({
          userId: user.id,
          timeTaken,
          errors: errors.length,
          cpm: calculateCPM(code.length, timeTaken),
          accuracy: calculateAccuracy(code.length, errors.length),
          snippetId: snippet.id,
        });
    }

    if (inputElement.current !== null) {
      inputElement.current.focus();
    }

    if (isEnd && endTime && startTime) router.push("/result");
  }, [
    endTime,
    startTime,
    user,
    errors.length,
    isEnd,
    code.length,
    router,
    snippet.id,
  ]);

  const handleChangeEvent = (event: React.ChangeEvent<HTMLInputElement>) => {
    // Set Values
    setInput(event.target.value);
    setCounter(counter + 1);

    // Check Start
    if (!isTyping && event.target.value.length > 0) {
      setStartTime(new Date());
      setIsTyping(true);
    }

    // Check Newline
    const lineLength = lines[line - 1].length;
    if (lineLength === counter) {
      // Build string
      let s = "";
      for (let i = 0; i < line; i++) {
        s += lines[i] + "\n";
      }

      // Check Array Bounds
      if (line < lines.length) {
        // Calculate Indentation
        let indentWhiteSpace = "";
        for (let i = 0; i <= lines[line].length; i++) {
          if (lines[line].charAt(i) == " ") {
            indentWhiteSpace += " ";
          } else {
            break;
          }
        }

        // Rebuild Input
        const whiteSpaceCreatedOnEnter = " ".repeat(s.length - input.length);
        const s1 = input + whiteSpaceCreatedOnEnter + indentWhiteSpace;

        // Set Values
        setInput(s1);
        setLine(line + 1);
        setCounter(indentWhiteSpace.length + 1);
      }
    }

    // Set Errors
    setErrors(() => {
      const currentText: string = code.substring(0, event.target.value.length);
      const newErrors: number[] = Array.from(event.target.value)
        .map((char, index) => (char !== currentText[index] ? index : -1))
        .filter((index) => index !== -1);
      return newErrors;
    });

    // Check End
    if (event.target.value.length === code.length) {
      setEndTime(new Date());
      setIsTyping(false);
      setIsEnd(true);
    }
  };

  const handleKeyboardEvent = (
    event: React.KeyboardEvent<HTMLInputElement>,
  ) => {
    // Check Backspace Key - Disabled
    if (event.key === "Backspace") {
      event.preventDefault();
    }

    // Check Enter Key
    if (event.key === "Enter") {
      // Reset Character Counter
      setCounter(1);

      // Check Start
      if (!isTyping && input.length > 0) {
        setStartTime(new Date());
        setIsTyping(true);
      }

      // Build string
      let s = "";
      for (let i = 0; i < line; i++) {
        s += lines[i] + "\n";
      }

      // Check Array Bounds
      if (line < lines.length) {
        // Calculate Indentation
        let indentWhiteSpace = "";
        for (let i = 0; i <= lines[line].length; i++) {
          if (lines[line].charAt(i) == " ") {
            indentWhiteSpace += " ";
          } else {
            break;
          }
        }

        // Rebuild Input
        let whiteSpaceCreatedOnEnter = "";
        if (s.length - input.length > 0) {
          whiteSpaceCreatedOnEnter = " ".repeat(s.length - input.length);
        }
        const s1 = input + whiteSpaceCreatedOnEnter + indentWhiteSpace;

        // Set Values
        setInput(s1);
        setLine(line + 1);
        setErrors(() => {
          const currentText: string = code.substring(0, s1.length);
          const newErrors: number[] = Array.from(s1)
            .map((char, index) => (char !== currentText[index] ? index : -1))
            .filter((index) => index !== -1);
          return newErrors;
        });
      }

      //Check Last Line
      if (line == lines.length) {
        // Rebuild Input
        const whiteSpaceCreatedOnEnter = " ".repeat(s.length - input.length);
        const s1 = input + whiteSpaceCreatedOnEnter;

        // Set Values
        setInput(s1);
        setLine(line + 1);
        setErrors(() => {
          const currentText: string = code.substring(0, s1.length);
          const newErrors: number[] = Array.from(s1)
            .map((char, index) => (char !== currentText[index] ? index : -1))
            .filter((index) => index !== -1);
          return newErrors;
        });
      }

      // Check End
      if (s.length - 1 === code.length) {
        setEndTime(new Date());
        setIsTyping(false);
        setIsEnd(true);
      }
    }
  };

  const focusOnLoad = () => {
    if (inputElement.current !== null) {
      inputElement.current.focus();
    }
  };

  const handleRestart = () => {
    setInput("");
    setIsTyping(false);
    setStartTime(null);
    setEndTime(null);
    setErrors([]);
    setLine(1);
    setCounter(1);
  };

  useEffect(() => {
    const handleRestartKey = (event: KeyboardEvent) => {
      if (event.key === "Escape") {
        handleRestart();
      }
    };
    document.addEventListener("keydown", handleRestartKey);
  }, []);

  return (
    <div
      className="w-3/4 lg:p-8 p-4 bg-accent rounded-md relative"
      onClick={focusOnLoad}
      role="none" // eslint fix - will remove the semantic meaning of an element while still exposing it to assistive technology
    >
      <RacePositionTracker
        inputLength={input.length - errors.length}
        actualSnippetLength={code.length}
        user={user}
      />
      <h1 className="text-2xl font-bold mb-4">Type this code:</h1>
      <DisplayedCode code={code} errors={errors} userInput={input} />
      <input
        type="text"
        value={input}
        ref={inputElement}
        onChange={handleChangeEvent}
        onKeyDown={handleKeyboardEvent}
        disabled={endTime !== null}
        className="w-full h-full absolute p-8 inset-y-0 left-0 -z-40 focus:outline outline-blue-500 rounded-md"
        onPaste={(e) => e.preventDefault()}
      />
<<<<<<< HEAD
=======

      {endTime && startTime && (
        <div>
          <p className="mb-2">
            Time taken: {(endTime.getTime() - startTime.getTime()) / 1000}{" "}
            seconds
          </p>
          <p className="mb-4">Errors: {errors.length}</p>
        </div>
      )}
>>>>>>> 2bd5a93b
      <TooltipProvider>
        <Tooltip>
          <TooltipTrigger asChild>
            <Button onClick={handleRestart}>Restart</Button>
          </TooltipTrigger>
          <TooltipContent>
            <p>Press Esc to reset quickly</p>
          </TooltipContent>
        </Tooltip>
      </TooltipProvider>
    </div>
  );
}<|MERGE_RESOLUTION|>--- conflicted
+++ resolved
@@ -272,19 +272,6 @@
         className="w-full h-full absolute p-8 inset-y-0 left-0 -z-40 focus:outline outline-blue-500 rounded-md"
         onPaste={(e) => e.preventDefault()}
       />
-<<<<<<< HEAD
-=======
-
-      {endTime && startTime && (
-        <div>
-          <p className="mb-2">
-            Time taken: {(endTime.getTime() - startTime.getTime()) / 1000}{" "}
-            seconds
-          </p>
-          <p className="mb-4">Errors: {errors.length}</p>
-        </div>
-      )}
->>>>>>> 2bd5a93b
       <TooltipProvider>
         <Tooltip>
           <TooltipTrigger asChild>
