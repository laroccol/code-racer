"use client";

import React, { useState, useEffect, useRef } from "react";
import type { User } from "next-auth";
import { Button } from "@/components/ui/button";
import { useRouter } from "next/navigation";
import { Snippet } from "@prisma/client";
import { Tooltip, TooltipContent, TooltipProvider, TooltipTrigger } from "@/components/ui/tooltip";
import { Heading } from "@/components/ui/heading";
import RaceTracker from "./RaceTracker";
import Code from "./Code";
<<<<<<< HEAD
=======
import { saveUserResultAction } from "../_actions/result";
import RaceDetails from "./_components/RaceDetails";
>>>>>>> f14574c4

interface RaceProps {
  user?: User;
  snippet: Snippet;
}

function calculateCPM(numberOfCharacters: number, secondsTaken: number): number {
  const minutesTaken = secondsTaken / 60;
  return Math.round(numberOfCharacters / minutesTaken);
}

function calculateAccuracy(numberOfCharacters: number, errorsCount: number): number {
  return 1 - errorsCount / numberOfCharacters;
}

export default function Race({ user, snippet }: RaceProps) {
  const [startTime, setStartTime] = useState<Date | null>(null);
  const [input, setInput] = useState("");
  const [shiftKeyPressed, setShiftKeyPressed] = useState(false);
  const [textIndicatorPosition, setTextIndicatorPosition] = useState<
    number | number[]
  >(0);

  const router = useRouter();
  const inputElement = useRef<HTMLInputElement | null>(null);
  const code = snippet.code.trimEnd();

  const currentText = code.substring(0, input.length);
  const errors = input
    .split("")
    .map((char, index) => (char !== currentText[index] ? index : -1))
    .filter((index) => index !== -1);

  const errorTotal = errors.length;

  const isRaceFinished = input === code;

  async function endRace() {
    if (!startTime) return;
    const endTime = new Date();
    const timeTaken = (endTime.getTime() - startTime.getTime()) / 1000;

    if (user) {
      await saveUserResultAction({
        timeTaken,
        errors: errorTotal,
        cpm: calculateCPM(code.length - 1, timeTaken),
        accuracy: calculateAccuracy(code.length - 1, errorTotal),
        snippetId: snippet.id,
      });
    }
    router.push(`/result?snippetId=${snippet.id}`);
  }

  // Check if race is finished
  useEffect(() => {
    if (isRaceFinished) {
      endRace();
    }
  }, [input]);

  useEffect(() => {
    const handleRestartKey = (e: KeyboardEvent) => {
      if (e.key === "Escape") {
        handleRestart();
      }
    };
    document.addEventListener("keydown", handleRestartKey);
    return () => {
      document.removeEventListener("keydown", handleRestartKey);
    };
  }, []);

  function focusOnLoad() {
    if (inputElement.current !== null) {
      inputElement.current?.focus();
    }
  }

  async function handleKeyboardDownEvent(
    e: React.KeyboardEvent<HTMLInputElement>,
  ) {
    if (!startTime) {
      setStartTime(new Date());
    }

<<<<<<< HEAD
    const noopKeys = [
      "Alt",
      "ArrowUp",
      "ArrowDown",
      "Control",
      "Escape",
      "Meta",
    ];

    if (noopKeys.includes(e.key)) {
      e.preventDefault();
    } else {
      switch (e.key) {
        case "Backspace":
          Backspace();
          break;
        case "Enter":
          Enter();
          break;
        case "ArrowLeft":
          ArrowLeft();
          break;
        case "ArrowRight":
          ArrowRight();
          break;
        case "Shift":
          ShiftKey("keydown");
          break;
        default:
          Key(e);
          break;
      }
    }
  }

  async function handleKeyboardUpEvent(
    e: React.KeyboardEvent<HTMLInputElement>,
  ) {
    const noopKeys = [
      "Alt",
      "ArrowUp",
      "ArrowDown",
      "ArrowLeft",
      "ArrowRight",
      "Control",
      "Escape",
      "Meta",
    ];
=======
    const noopKeys = ["Shift", "Alt", "ArrowUp", "ArrowDown", "ArrowRight", "ArrowLeft", "Control", "Escape", "Meta"];
>>>>>>> f14574c4

    if (noopKeys.includes(e.key)) {
      e.preventDefault();
    } else {
      switch (e.key) {
        case "Shift":
          ShiftKey("keyup");
          break;
        default:
          e.preventDefault();
          break;
      }
    }
  }

  function ShiftKey(typeOfEvent: "keyup" | "keydown") {
    if (typeOfEvent === "keyup") {
      setShiftKeyPressed(false);
    } else {
      setShiftKeyPressed(true);
    }
  }

  function ArrowRight() {
    if (textIndicatorPosition === input.length) return;

    if (!shiftKeyPressed) {
      setTextIndicatorPosition((prevTextIndicatorPosition) => {
        if (typeof prevTextIndicatorPosition === "number") {
          return prevTextIndicatorPosition + 1;
        } else {
          const lastValue = prevTextIndicatorPosition.at(-1) as number;
          return lastValue + 1;
        }
      });
    }

    if (shiftKeyPressed) {
      setTextIndicatorPosition((prevTextIndicatorPosition) => {
        if (typeof prevTextIndicatorPosition === "number") {
          const array = [
            prevTextIndicatorPosition + 1,
            prevTextIndicatorPosition,
          ];
          return array;
        } else if (prevTextIndicatorPosition.at(-1) !== input.length) {
          if (prevTextIndicatorPosition.length !== 1) {
            // Since the array's format is in descending order
            // we pop it to get rid of the last value, thus
            // moving the text position forward.
            const array = [...prevTextIndicatorPosition];
            array.pop();
            return array;

            /** Can't find a way to conditionally let it function in
             *  a specific way (right or left).
             */
            // const lastValue = prevTextIndicatorPosition.at(-1) as number;
            // const array = [lastValue + 1, ...prevTextIndicatorPosition];
            // return array;
          } else {
            return prevTextIndicatorPosition[0] + 1;
          }
        } else {
          return prevTextIndicatorPosition;
        }
      });
    }
  }

  function ArrowLeft() {
    if (!shiftKeyPressed) {
      if (textIndicatorPosition !== 0) {
        setTextIndicatorPosition((prevTextIndicatorPosition) => {
          if (typeof prevTextIndicatorPosition === "number") {
            return prevTextIndicatorPosition - 1;
          } else {
            const lastValue = prevTextIndicatorPosition.at(-1) as number;
            return lastValue !== 0 ? lastValue - 1 : lastValue;
          }
        });
      }
    }

    if (shiftKeyPressed) {
      setTextIndicatorPosition((prevTextIndicatorPosition) => {
        if (typeof prevTextIndicatorPosition === "number") {
          // if it's still not an array, then convert it to an
          // array when shift key is being held down. Since
          // this function will be called when the ArrowLeft key is
          // pressed/held down.
          const array = [prevTextIndicatorPosition - 1];
          return array;
        } else if (prevTextIndicatorPosition.at(-1) !== 0) {
          // make a shallow copy of the prevTextIndicatorPosition array.
          const array = [...prevTextIndicatorPosition];
          // Get the last value. Add an "as number" to avoid a typescript error
          // as it is expected to not be undefined everytime.
          const lastValue = prevTextIndicatorPosition.at(-1) as number;
          array.push(lastValue - 1);
          return array;
        } else {
          return prevTextIndicatorPosition;
        }
      });
    }
  }

  console.log(
    "input",
    input,
    "position",
    textIndicatorPosition,
    "shift",
    shiftKeyPressed,
  );

  // Backspace
  function Backspace() {
    if (textIndicatorPosition === input.length) {
      setInput((prevInput) => prevInput.slice(0, -1));
    }

    if (
      !Array.isArray(textIndicatorPosition) &&
      textIndicatorPosition < input.length
    ) {
      const inputArray = input.split("");
      // Filter out the the character to be deleted based on where the current text
      // indicator is located. Subtract the position by one since we are comparing them
      // through an array's index.
      const newArray = inputArray.filter((char, index) => {
        if (index !== textIndicatorPosition - 1) return char;
      });
      setInput(newArray.join(""));
    }

    if (textIndicatorPosition !== 0) {
      if (Array.isArray(textIndicatorPosition)) {
        const inputArray = input.split("");

        // This is a double loop, so open for refactoring.
        const newArray = inputArray.filter((char, index) => {
          for (let i = 0; i < textIndicatorPosition.length; i++) {
            // loop through each position stored in the textIndicatorPosition
            // array, and check if it's equal to any of the index in the inputArray.
            if (textIndicatorPosition[i] === index) {
              return null;
            }
          }
          return char;
        });

        setInput(newArray.join(""));
      }

      setTextIndicatorPosition((prevTextIndicatorPosition) => {
        if (typeof prevTextIndicatorPosition === "number") {
          return prevTextIndicatorPosition - 1;
        } else {
          const lastValue = prevTextIndicatorPosition.at(-1) as number;
          return lastValue;
        }
      });
    }
  }

  // Enter
  function Enter() {
    if (Array.isArray(textIndicatorPosition)) {
      // delete the highlighted text first
      // if the textIndicatorPosition is an array
      Backspace();

      // remove the comment from the return to see
      // it move to a new line
      return;
    }

    let indentLength = 0;
    let newChars = "";
    // indent until the first newline
    while (indentLength + input.length < code.length && code[indentLength + input.length] !== "\n") {
      indentLength++;
    }
    newChars += " ".repeat(indentLength) + "\n";
    // indent all whitespace
    indentLength = 0;
    while (
      indentLength + newChars.length + input.length + 1 < code.length &&
      code[indentLength + newChars.length + input.length + 1] === " "
    ) {
      indentLength++;
    }
    if (indentLength > 0) {
      newChars += " ".repeat(indentLength + 1);
    }

    setInput((prevInput) =>
      (prevInput + newChars).substring(0, code.length - 1),
    );

    setTextIndicatorPosition((prevTextIndicatorPosition) => {
      if (typeof prevTextIndicatorPosition === "number") {
        return prevTextIndicatorPosition + newChars.length;
      } else {
        return prevTextIndicatorPosition;
      }
    });
  }

  function Key(e: React.KeyboardEvent<HTMLInputElement>) {
    if (!Array.isArray(textIndicatorPosition)) {
      if (textIndicatorPosition === input.length) {
        setInput((prevInput) => prevInput + e.key);
      }

      if (textIndicatorPosition < input.length) {
        const inputArray: string[] = [];

        /**
         * Loop through each of the input's total length, then
         * if the current loop we are in is === to the textIndicator's position,
         * insert the pressed key there and also the current character that
         * was originally in that position.
         */
        for (let i = 0; i < input.length; i++) {
          if (i === textIndicatorPosition) {
            inputArray.push(e.key);
            inputArray.push(input[i]);
          } else {
            inputArray.push(input[i]);
          }
        }
        setInput(inputArray.join(""));
      }
    }

    if (Array.isArray(textIndicatorPosition)) {
      Backspace();
      setInput((prevInput) => prevInput + e.key);
    }

    setTextIndicatorPosition((prevTextIndicatorPosition) => {
      if (typeof prevTextIndicatorPosition === "number") {
        return prevTextIndicatorPosition + 1;
      } else {
        return prevTextIndicatorPosition;
      }
    });
  }

  function handleRestart() {
    setStartTime(null);
    setInput("");
    setTextIndicatorPosition(0);
  }

  return (
<<<<<<< HEAD
    <div
      className="w-3/4 lg:p-8 p-4 bg-accent rounded-md relative flex flex-col gap-2"
      onClick={focusOnLoad}
      role="none" // eslint fix - will remove the semantic meaning of an element while still exposing it to assistive technology
    >
      <RaceTracker
        codeLength={code.length}
        inputLength={input.length}
        user={user}
      />
      <div className="mb-2 md:mb-4">
        <Heading
          title="Type this code"
          description="Start typing to get racing"
=======
    <>
      <div
        className="w-3/4 lg:p-8 p-4 bg-accent rounded-md relative flex flex-col gap-2"
        onClick={focusOnLoad}
        role="none" // eslint fix - will remove the semantic meaning of an element while still exposing it to assistive technology
      >
        <RaceTracker codeLength={code.length} inputLength={input.length} user={user} />
        <div className="mb-2 md:mb-4">
          <Heading title="Type this code" description="Start typing to get racing" />
        </div>
        <Code code={code} errors={errors} userInput={input} />
        <input
          type="text"
          // value={input}
          defaultValue={input}
          ref={inputElement}
          onKeyDown={handleKeyboardEvent}
          disabled={isRaceFinished}
          className="w-full h-full absolute p-8 inset-y-0 left-0 -z-40 focus:outline outline-blue-500 rounded-md"
          onPaste={(e) => e.preventDefault()}
>>>>>>> f14574c4
        />
      </div>
      <Code
        code={code}
        errors={errors}
        userInput={input}
        textIndicatorPosition={textIndicatorPosition}
      />
      <input
        type="text"
        // value={input}
        defaultValue={input}
        ref={inputElement}
        onKeyDown={handleKeyboardDownEvent}
        onKeyUp={handleKeyboardUpEvent}
        disabled={isRaceFinished}
        className="w-full h-full absolute p-8 inset-y-0 left-0 -z-40 focus:outline outline-blue-500 rounded-md"
        onPaste={(e) => e.preventDefault()}
      />
      <div className="self-start">
        <TooltipProvider>
          <Tooltip>
            <TooltipTrigger asChild>
              <Button variant="outline" onClick={handleRestart}>
                Restart (ESC)
              </Button>
            </TooltipTrigger>
            <TooltipContent>
              <p>Press Esc to reset</p>
            </TooltipContent>
          </Tooltip>
        </TooltipProvider>
      </div>
    </div>
  );
}<|MERGE_RESOLUTION|>--- conflicted
+++ resolved
@@ -5,27 +5,34 @@
 import { Button } from "@/components/ui/button";
 import { useRouter } from "next/navigation";
 import { Snippet } from "@prisma/client";
-import { Tooltip, TooltipContent, TooltipProvider, TooltipTrigger } from "@/components/ui/tooltip";
+import {
+  Tooltip,
+  TooltipContent,
+  TooltipProvider,
+  TooltipTrigger,
+} from "@/components/ui/tooltip";
 import { Heading } from "@/components/ui/heading";
 import RaceTracker from "./RaceTracker";
 import Code from "./Code";
-<<<<<<< HEAD
-=======
 import { saveUserResultAction } from "../_actions/result";
-import RaceDetails from "./_components/RaceDetails";
->>>>>>> f14574c4
 
 interface RaceProps {
   user?: User;
   snippet: Snippet;
 }
 
-function calculateCPM(numberOfCharacters: number, secondsTaken: number): number {
+function calculateCPM(
+  numberOfCharacters: number,
+  secondsTaken: number,
+): number {
   const minutesTaken = secondsTaken / 60;
   return Math.round(numberOfCharacters / minutesTaken);
 }
 
-function calculateAccuracy(numberOfCharacters: number, errorsCount: number): number {
+function calculateAccuracy(
+  numberOfCharacters: number,
+  errorsCount: number,
+): number {
   return 1 - errorsCount / numberOfCharacters;
 }
 
@@ -100,7 +107,6 @@
       setStartTime(new Date());
     }
 
-<<<<<<< HEAD
     const noopKeys = [
       "Alt",
       "ArrowUp",
@@ -149,9 +155,6 @@
       "Escape",
       "Meta",
     ];
-=======
-    const noopKeys = ["Shift", "Alt", "ArrowUp", "ArrowDown", "ArrowRight", "ArrowLeft", "Control", "Escape", "Meta"];
->>>>>>> f14574c4
 
     if (noopKeys.includes(e.key)) {
       e.preventDefault();
@@ -334,7 +337,10 @@
     let indentLength = 0;
     let newChars = "";
     // indent until the first newline
-    while (indentLength + input.length < code.length && code[indentLength + input.length] !== "\n") {
+    while (
+      indentLength + input.length < code.length &&
+      code[indentLength + input.length] !== "\n"
+    ) {
       indentLength++;
     }
     newChars += " ".repeat(indentLength) + "\n";
@@ -411,7 +417,6 @@
   }
 
   return (
-<<<<<<< HEAD
     <div
       className="w-3/4 lg:p-8 p-4 bg-accent rounded-md relative flex flex-col gap-2"
       onClick={focusOnLoad}
@@ -426,28 +431,6 @@
         <Heading
           title="Type this code"
           description="Start typing to get racing"
-=======
-    <>
-      <div
-        className="w-3/4 lg:p-8 p-4 bg-accent rounded-md relative flex flex-col gap-2"
-        onClick={focusOnLoad}
-        role="none" // eslint fix - will remove the semantic meaning of an element while still exposing it to assistive technology
-      >
-        <RaceTracker codeLength={code.length} inputLength={input.length} user={user} />
-        <div className="mb-2 md:mb-4">
-          <Heading title="Type this code" description="Start typing to get racing" />
-        </div>
-        <Code code={code} errors={errors} userInput={input} />
-        <input
-          type="text"
-          // value={input}
-          defaultValue={input}
-          ref={inputElement}
-          onKeyDown={handleKeyboardEvent}
-          disabled={isRaceFinished}
-          className="w-full h-full absolute p-8 inset-y-0 left-0 -z-40 focus:outline outline-blue-500 rounded-md"
-          onPaste={(e) => e.preventDefault()}
->>>>>>> f14574c4
         />
       </div>
       <Code
