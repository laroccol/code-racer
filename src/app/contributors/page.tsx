--- conflicted
+++ resolved
@@ -36,31 +36,7 @@
       <br />
       <ul className="mt-3 list-none grid gap-8 md:grid-cols-2 xl:grid-cols-3">
         {contributors.map((contributor) => (
-<<<<<<< HEAD
-          <li
-            key={contributor.id}
-            className="flex gap-2 bg-background p-1 border-primary border-2 rounded-full"
-          >
-            <Image
-              className="self-center rounded-full"
-              src={contributor.avatar_url}
-              alt={contributor.login}
-              width={50}
-              height={50}
-            />
-            <div className="flex flex-col sm:flex-row w-full justify-start sm:justify-evenly">
-              <a href={contributor.html_url} className="sm:self-center text-ellipsis overflow-hidden">
-              {contributor.login}
-            </a>
-              <span className="sm:self-center font-thin">-</span>
-              <span className="sm:self-center font-thin text-xl">
-              {contributor.contributions} contributions
-            </span>
-            </div>
-          </li>
-=======
           <Contributor key={contributor.id} contributor={contributor}/>
->>>>>>> a73ec01d
         ))}
       </ul>
     </div>
