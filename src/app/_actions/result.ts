"use server";

import { revalidatePath } from "next/cache";
import { z } from "zod";
import { action } from "@/lib/actions";
import { Prisma } from "@prisma/client";
<<<<<<< HEAD
import { prisma } from "@/lib/prisma";
=======
import { UnauthorizedError } from "@/lib/exceptions/custom-hooks";
>>>>>>> f14574c4

// when snippets rating hits this number
// it will no longer be on the race
// and will be reviewed by admin on the review page

export const saveUserResultAction = action(
  z.object({
    timeTaken: z.union([z.string(), z.number()]),
    errors: z.number().nullable(),
    cpm: z.number(),
    accuracy: z.number().min(0).max(100),
    snippetId: z.string(),
  }),

  async (input, { prisma, user }) => {
    if (!user) throw new UnauthorizedError();

    prisma.$transaction(async (tx) => {
      await tx.result.create({
        data: {
          userId: user.id,
          takenTime: input.timeTaken.toString(),
          errorCount: input.errors,
          cpm: input.cpm,
          accuracy: new Prisma.Decimal(input.accuracy),
          snippetId: input.snippetId,
        },
      });

      const avgValues = await tx.result.aggregate({
        where: {
          userId: user.id,
        },
        _avg: {
          accuracy: true,
          cpm: true,
        },
      });

      await tx.user.update({
        where: {
          id: user.id,
        },
        data: {
          averageAccuracy: avgValues._avg.accuracy ?? 0,
          averageCpm: avgValues._avg.cpm ?? 0,
        },
      });
    });
<<<<<<< HEAD
  },
);

export const findUsersVotes = action(
  z.object({
    snippetId: z.string(),
    userId: z.string(),
  }),
  async ({ snippetId, userId }) => {
    const votes = await prisma.snippetVote.findUnique({
      where: {
        userId_snippetId: {
          userId,
          snippetId,
        },
      },
    });
    return votes;
  },
=======
  }
>>>>>>> f14574c4
);<|MERGE_RESOLUTION|>--- conflicted
+++ resolved
@@ -4,11 +4,8 @@
 import { z } from "zod";
 import { action } from "@/lib/actions";
 import { Prisma } from "@prisma/client";
-<<<<<<< HEAD
+import { UnauthorizedError } from "@/lib/exceptions/custom-hooks";
 import { prisma } from "@/lib/prisma";
-=======
-import { UnauthorizedError } from "@/lib/exceptions/custom-hooks";
->>>>>>> f14574c4
 
 // when snippets rating hits this number
 // it will no longer be on the race
@@ -58,7 +55,6 @@
         },
       });
     });
-<<<<<<< HEAD
   },
 );
 
@@ -78,7 +74,22 @@
     });
     return votes;
   },
-=======
-  }
->>>>>>> f14574c4
+);
+
+export const findUsersVotes = action(
+  z.object({
+    snippetId: z.string(),
+    userId: z.string(),
+  }),
+  async ({ snippetId, userId }) => {
+    const votes = await prisma.snippetVote.findUnique({
+      where: {
+        userId_snippetId: {
+          userId,
+          snippetId,
+        },
+      },
+    });
+    return votes;
+  },
 );