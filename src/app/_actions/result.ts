"use server";
<<<<<<< HEAD
import { zact } from "zact/server";
import { z } from "zod";
import { prisma } from "@/lib/prisma";
import { Prisma } from "@prisma/client";

export const saveUserResultAction = zact(
  z.object({
    userId: z.string(),
    timeTaken: z.union([z.string(), z.number()]),
    errors: z.number().nullable(),
    cpm: z
      .number()
      .min(0)
      .max(9999, {
        message: "Cpm is too high. Please, turn off the python bot.",
      }),
    accuracy: z.number().min(0).max(100),
    snippetId: z.string(),
  }),
)(async (input) => {
  prisma.$transaction(async (tx) => {
    await tx.result.create({
      data: {
        userId: input.userId,
        takenTime: input.timeTaken.toString(),
        errorCount: input.errors,
        cpm: input.cpm,
        accuracy: new Prisma.Decimal(input.accuracy),
        snippetId: input.snippetId,
      },
    });

    const avgValues = await tx.result.aggregate({
      where: {
        userId: input.userId,
      },
      _avg: {
        accuracy: true,
        cpm: true,
      },
    });

    await tx.user.update({
      where: {
        id: input.userId,
      },
      data: {
        avarageAccuracy: avgValues._avg.accuracy ?? 0,
        avarageCpm: avgValues._avg.cpm ?? 0,
      },
    });
  });
});
=======

import { revalidatePath } from "next/cache";
import { z } from "zod";
import { action } from "@/lib/actions";

// when snippets rating hits this number
// it will no longer be on the race
// and will be reviewed by admin on the review page

const snippetVoteSchema = z.object({
  snippetId: z.string(),
});

const SNIPPET_RATING_THRESHOLD = -10;

export const upvoteSnippetAction = action(
  snippetVoteSchema,
  async ({ snippetId }, { prisma, user }) => {
    if (!user) throw new Error("You must be logged in to vote.");

    const snippet = await prisma.snippet.findUnique({
      where: {
        id: snippetId,
      },
    });

    if (!snippet) throw new Error("Snippet not found.");

    if (snippet.onReview) throw new Error("Snippet is already on review.");

    const previousVote = await prisma.snippetVote.findUnique({
      where: {
        userId_snippetId: {
          userId: user.id,
          snippetId,
        },
      },
    });

    await prisma.$transaction(async (tx) => {
      await tx.snippetVote.upsert({
        where: {
          userId_snippetId: {
            userId: user.id,
            snippetId,
          },
        },
        update: {
          type: "UP",
        },
        create: {
          userId: user.id,
          snippetId,
          type: "UP",
        },
      });

      await tx.snippet.update({
        where: {
          id: snippetId,
        },
        data: {
          rating: {
            // if user downvoted before, decrement by 2
            increment: 1 + Number(!!previousVote),
          },
        },
      });
    });

    revalidatePath("/result");
  },
);

export const downVoteSnippetAction = action(
  snippetVoteSchema,
  async ({ snippetId }, { prisma, user }) => {
    if (!user) throw new Error("You must be logged in to vote.");

    const snippet = await prisma.snippet.findUnique({
      where: {
        id: snippetId,
      },
    });

    if (!snippet) {
      throw new Error("Snippet not found.");
    }

    if (snippet.onReview) {
      throw new Error("Snippet is already on review.");
    }

    const previousVote = await prisma.snippetVote.findUnique({
      where: {
        userId_snippetId: {
          userId: user.id,
          snippetId,
        },
      },
    });

    await prisma.$transaction(async (tx) => {
      await tx.snippetVote.upsert({
        where: {
          userId_snippetId: {
            userId: user.id,
            snippetId,
          },
        },
        update: {
          type: "DOWN",
        },
        create: {
          userId: user.id,
          snippetId,
          type: "DOWN",
        },
      });

      const updatedSnippet = await tx.snippet.update({
        where: {
          id: snippetId,
        },
        data: {
          rating: {
            // if user upvoted before, decrement by 2
            decrement: 1 + Number(!!previousVote),
          },
        },
      });

      if (updatedSnippet.rating === SNIPPET_RATING_THRESHOLD) {
        await tx.snippet.update({
          where: {
            id: snippetId,
          },
          data: {
            onReview: true,
          },
        });
      }
    });

    revalidatePath("/result");
  },
);

export const deleteVoteAction = action(
  snippetVoteSchema,
  async ({ snippetId }, { prisma, user }) => {
    if (!user) throw new Error("You must be logged in to vote.");

    const snippet = await prisma.snippet.findUnique({
      where: {
        id: snippetId,
      },
    });

    if (!snippet) {
      throw new Error("Snippet doesnt exist.");
    }

    const previousVote = await prisma.snippetVote.findUnique({
      where: {
        userId_snippetId: {
          userId: user.id,
          snippetId,
        },
      },
    });

    if (!previousVote) {
      throw new Error("Something went wrong...");
    }

    await prisma.$transaction(async (tx) => {
      await tx.snippetVote.delete({
        where: {
          userId_snippetId: {
            userId: user.id,
            snippetId,
          },
        },
      });

      if (previousVote!.type === "DOWN") {
        await tx.snippet.update({
          where: {
            id: snippetId,
          },
          data: {
            rating: {
              increment: 1,
            },
          },
        });
      } else {
        await tx.snippet.update({
          where: {
            id: snippetId,
          },
          data: {
            rating: {
              decrement: 1,
            },
          },
        });
      }
    });

    revalidatePath("/result");
  },
);
>>>>>>> 842c300a
<|MERGE_RESOLUTION|>--- conflicted
+++ resolved
@@ -1,271 +1,60 @@
 "use server";
-<<<<<<< HEAD
-import { zact } from "zact/server";
-import { z } from "zod";
-import { prisma } from "@/lib/prisma";
-import { Prisma } from "@prisma/client";
-
-export const saveUserResultAction = zact(
-  z.object({
-    userId: z.string(),
-    timeTaken: z.union([z.string(), z.number()]),
-    errors: z.number().nullable(),
-    cpm: z
-      .number()
-      .min(0)
-      .max(9999, {
-        message: "Cpm is too high. Please, turn off the python bot.",
-      }),
-    accuracy: z.number().min(0).max(100),
-    snippetId: z.string(),
-  }),
-)(async (input) => {
-  prisma.$transaction(async (tx) => {
-    await tx.result.create({
-      data: {
-        userId: input.userId,
-        takenTime: input.timeTaken.toString(),
-        errorCount: input.errors,
-        cpm: input.cpm,
-        accuracy: new Prisma.Decimal(input.accuracy),
-        snippetId: input.snippetId,
-      },
-    });
-
-    const avgValues = await tx.result.aggregate({
-      where: {
-        userId: input.userId,
-      },
-      _avg: {
-        accuracy: true,
-        cpm: true,
-      },
-    });
-
-    await tx.user.update({
-      where: {
-        id: input.userId,
-      },
-      data: {
-        avarageAccuracy: avgValues._avg.accuracy ?? 0,
-        avarageCpm: avgValues._avg.cpm ?? 0,
-      },
-    });
-  });
-});
-=======
 
 import { revalidatePath } from "next/cache";
 import { z } from "zod";
 import { action } from "@/lib/actions";
+import { Prisma } from "@prisma/client";
 
 // when snippets rating hits this number
 // it will no longer be on the race
 // and will be reviewed by admin on the review page
 
-const snippetVoteSchema = z.object({
-  snippetId: z.string(),
-});
+export const saveUserResultAction = action(
+  z.object({
+    timeTaken: z.union([z.string(), z.number()]),
+    errors: z.number().nullable(),
+    cpm: z.number().min(0).max(9999, {
+      message: "Cpm is too high. Please, turn off the python bot.",
+    }),
+    accuracy: z.number().min(0).max(100),
+    snippetId: z.string(),
+  }),
+  async (input, { prisma, user }) => {
+    if (!user) {
+      throw new Error("Not allowed.");
+    }
 
-const SNIPPET_RATING_THRESHOLD = -10;
-
-export const upvoteSnippetAction = action(
-  snippetVoteSchema,
-  async ({ snippetId }, { prisma, user }) => {
-    if (!user) throw new Error("You must be logged in to vote.");
-
-    const snippet = await prisma.snippet.findUnique({
-      where: {
-        id: snippetId,
-      },
-    });
-
-    if (!snippet) throw new Error("Snippet not found.");
-
-    if (snippet.onReview) throw new Error("Snippet is already on review.");
-
-    const previousVote = await prisma.snippetVote.findUnique({
-      where: {
-        userId_snippetId: {
+    prisma.$transaction(async (tx) => {
+      await tx.result.create({
+        data: {
           userId: user.id,
-          snippetId,
-        },
-      },
-    });
-
-    await prisma.$transaction(async (tx) => {
-      await tx.snippetVote.upsert({
-        where: {
-          userId_snippetId: {
-            userId: user.id,
-            snippetId,
-          },
-        },
-        update: {
-          type: "UP",
-        },
-        create: {
-          userId: user.id,
-          snippetId,
-          type: "UP",
+          takenTime: input.timeTaken.toString(),
+          errorCount: input.errors,
+          cpm: input.cpm,
+          accuracy: new Prisma.Decimal(input.accuracy),
+          snippetId: input.snippetId,
         },
       });
 
-      await tx.snippet.update({
+      const avgValues = await tx.result.aggregate({
         where: {
-          id: snippetId,
+          userId: user.id,
+        },
+        _avg: {
+          accuracy: true,
+          cpm: true,
+        },
+      });
+
+      await tx.user.update({
+        where: {
+          id: user.id,
         },
         data: {
-          rating: {
-            // if user downvoted before, decrement by 2
-            increment: 1 + Number(!!previousVote),
-          },
+          avarageAccuracy: avgValues._avg.accuracy ?? 0,
+          avarageCpm: avgValues._avg.cpm ?? 0,
         },
       });
     });
-
-    revalidatePath("/result");
   },
-);
-
-export const downVoteSnippetAction = action(
-  snippetVoteSchema,
-  async ({ snippetId }, { prisma, user }) => {
-    if (!user) throw new Error("You must be logged in to vote.");
-
-    const snippet = await prisma.snippet.findUnique({
-      where: {
-        id: snippetId,
-      },
-    });
-
-    if (!snippet) {
-      throw new Error("Snippet not found.");
-    }
-
-    if (snippet.onReview) {
-      throw new Error("Snippet is already on review.");
-    }
-
-    const previousVote = await prisma.snippetVote.findUnique({
-      where: {
-        userId_snippetId: {
-          userId: user.id,
-          snippetId,
-        },
-      },
-    });
-
-    await prisma.$transaction(async (tx) => {
-      await tx.snippetVote.upsert({
-        where: {
-          userId_snippetId: {
-            userId: user.id,
-            snippetId,
-          },
-        },
-        update: {
-          type: "DOWN",
-        },
-        create: {
-          userId: user.id,
-          snippetId,
-          type: "DOWN",
-        },
-      });
-
-      const updatedSnippet = await tx.snippet.update({
-        where: {
-          id: snippetId,
-        },
-        data: {
-          rating: {
-            // if user upvoted before, decrement by 2
-            decrement: 1 + Number(!!previousVote),
-          },
-        },
-      });
-
-      if (updatedSnippet.rating === SNIPPET_RATING_THRESHOLD) {
-        await tx.snippet.update({
-          where: {
-            id: snippetId,
-          },
-          data: {
-            onReview: true,
-          },
-        });
-      }
-    });
-
-    revalidatePath("/result");
-  },
-);
-
-export const deleteVoteAction = action(
-  snippetVoteSchema,
-  async ({ snippetId }, { prisma, user }) => {
-    if (!user) throw new Error("You must be logged in to vote.");
-
-    const snippet = await prisma.snippet.findUnique({
-      where: {
-        id: snippetId,
-      },
-    });
-
-    if (!snippet) {
-      throw new Error("Snippet doesnt exist.");
-    }
-
-    const previousVote = await prisma.snippetVote.findUnique({
-      where: {
-        userId_snippetId: {
-          userId: user.id,
-          snippetId,
-        },
-      },
-    });
-
-    if (!previousVote) {
-      throw new Error("Something went wrong...");
-    }
-
-    await prisma.$transaction(async (tx) => {
-      await tx.snippetVote.delete({
-        where: {
-          userId_snippetId: {
-            userId: user.id,
-            snippetId,
-          },
-        },
-      });
-
-      if (previousVote!.type === "DOWN") {
-        await tx.snippet.update({
-          where: {
-            id: snippetId,
-          },
-          data: {
-            rating: {
-              increment: 1,
-            },
-          },
-        });
-      } else {
-        await tx.snippet.update({
-          where: {
-            id: snippetId,
-          },
-          data: {
-            rating: {
-              decrement: 1,
-            },
-          },
-        });
-      }
-    });
-
-    revalidatePath("/result");
-  },
-);
->>>>>>> 842c300a
+);