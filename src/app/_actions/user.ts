"use server";

<<<<<<< HEAD
import { prisma } from "@/lib/prisma";
=======
import { Prisma } from "@prisma/client";
>>>>>>> 842c300a
import { UnauthorizedError } from "@/lib/exceptions/custom-hooks";
import { z } from "zod";
import { action } from "@/lib/actions";

<<<<<<< HEAD
export const updateUserAction = zact(z.object({ name: z.string() }))(async (
  input,
) => {
  const user = await getCurrentUser();

  if (!user) {
    throw new UnauthorizedError();
  }

  await prisma.user.update({
    where: {
      id: user?.id,
    },
    data: {
      name: input.name,
    },
  });
});

export async function deleteUserAction() {
  const user = await getCurrentUser();

  if (!user) {
    throw new UnauthorizedError();
  }

  await prisma.user.delete({
    where: {
      id: user.id,
    },
  });
}
=======
export const saveUserResultAction = action(
  z.object({
    timeTaken: z.union([z.string(), z.number()]),
    errors: z.number().nullable(),
    cpm: z.number(),
    accuracy: z.number().min(0).max(1),
    snippetId: z.string(),
  }),
  async (input, { prisma, user }) => {
    if (!user) throw new UnauthorizedError();
    await prisma.result.create({
      data: {
        userId: user.id,
        takenTime: input.timeTaken.toString(),
        errorCount: input.errors,
        cpm: input.cpm,
        accuracy: new Prisma.Decimal(input.accuracy),
        snippetId: input.snippetId,
      },
    });
  },
);

export const updateUserAction = action(
  z.object({ name: z.string() }),
  async (input, { user, prisma }) => {
    if (!user) throw new UnauthorizedError();

    await prisma.user.update({
      where: {
        id: user.id,
      },
      data: {
        name: input.name,
      },
    });
  },
);

export const deleteUserAction = action(
  z.object({}),
  async (_, { user, prisma }) => {
    if (!user) throw new UnauthorizedError();

    await prisma.user.delete({
      where: {
        id: user.id,
      },
    });
  },
);
>>>>>>> 842c300a
<|MERGE_RESOLUTION|>--- conflicted
+++ resolved
@@ -1,48 +1,10 @@
 "use server";
 
-<<<<<<< HEAD
-import { prisma } from "@/lib/prisma";
-=======
 import { Prisma } from "@prisma/client";
->>>>>>> 842c300a
 import { UnauthorizedError } from "@/lib/exceptions/custom-hooks";
 import { z } from "zod";
 import { action } from "@/lib/actions";
 
-<<<<<<< HEAD
-export const updateUserAction = zact(z.object({ name: z.string() }))(async (
-  input,
-) => {
-  const user = await getCurrentUser();
-
-  if (!user) {
-    throw new UnauthorizedError();
-  }
-
-  await prisma.user.update({
-    where: {
-      id: user?.id,
-    },
-    data: {
-      name: input.name,
-    },
-  });
-});
-
-export async function deleteUserAction() {
-  const user = await getCurrentUser();
-
-  if (!user) {
-    throw new UnauthorizedError();
-  }
-
-  await prisma.user.delete({
-    where: {
-      id: user.id,
-    },
-  });
-}
-=======
 export const saveUserResultAction = action(
   z.object({
     timeTaken: z.union([z.string(), z.number()]),
@@ -93,5 +55,4 @@
       },
     });
   },
-);
->>>>>>> 842c300a
+);