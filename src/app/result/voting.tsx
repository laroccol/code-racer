"use client";

import * as React from "react";
import { Icons } from "@/components/icons";
import { Button } from "@/components/ui/button";
import type { Snippet, SnippetVote } from "@prisma/client";
import { User } from "next-auth";
import {
  deleteVoteAction,
  downVoteSnippetAction,
  upvoteSnippetAction,
} from "../_actions/snippet";
import { toast } from "@/components/ui/use-toast";
import { catchError, cn } from "@/lib/utils";

interface VotingProps {
  userId?: User["id"];
  snippetId: Snippet["id"];
  usersVote?: SnippetVote;
}

export function Voting({ userId, snippetId, usersVote }: VotingProps) {
  // To prevent blocking UI
  const [isPending, startTransition] = React.useTransition();

  return (
    <div className="flex flex-col items-center justify-center gap-2 md:flex-row">
      <span>How do you feel about the last snippet?</span>
      <div className="flex items-center gap-2">
        <Button
          size={"icon"}
          variant={"outline"}
          disabled={isPending}
          onClick={() => {
            startTransition(async () => {
<<<<<<< HEAD
              if (!userId)
                toast({
                  title: "Warning",
                  description: "You should sign in first to vote.",
                  variant: "middle",
                });
              try {
                if (usersVote?.type === "UP") {
                  await deleteVoteAction({ snippetId });
                } else {
                  await upvoteSnippetAction({ snippetId });
                  toast({
                    title: "Success.",
                    description:
                      "Thanks for your feedback! We will consider it.",
                    variant: "default",
                  });
                }
              } catch (err) {
                catchError(err);
=======
              if (userId) {
                try {
                  if (usersVote?.type === "UP") {
                    await deleteVoteAction({ snippetId });
                  } else {
                    await upvoteSnippetAction({ snippetId });
                    toast({
                      title: "Success.",
                      description:
                        "Thanks for your feedback! We will consider it.",
                      variant: "default",
                    });
                  }
                } catch (err) {
                  catchError(err);
                }
              } else {
                toast({
                  title: "Warning",
                  description: "You should sign in first to vote.",
                  variant: "middle",
                });
>>>>>>> b074c7be
              }
            });
          }}
        >
          <Icons.thumbsUp
            className={cn("w-4 h-4", {
              "text-success-foreground": usersVote?.type === "UP",
            })}
          />
        </Button>
        <Button
          size={"icon"}
          variant={"outline"}
          disabled={isPending}
          onClick={() => {
            startTransition(async () => {
<<<<<<< HEAD
              if (!userId)
                toast({
                  title: "Warning",
                  description: "You should sign in first to vote.",
                  variant: "middle",
                });
              try {
                if (usersVote?.type === "DOWN") {
                  await deleteVoteAction({
                    snippetId,
                  });
                } else {
                  await downVoteSnippetAction({
                    snippetId,
                  });
                  toast({
                    title: "Success.",
                    description:
                      "Thanks for your feedback! We will consider it.",
                    variant: "default",
                  });
=======
              if (userId) {
                try {
                  if (usersVote?.type === "DOWN") {
                    await deleteVoteAction({
                      snippetId,
                    });
                  } else {
                    await downVoteSnippetAction({
                      snippetId,
                    });
                    toast({
                      title: "Success.",
                      description:
                        "Thanks for your feedback! We will consider it.",
                      variant: "default",
                    });
                  }
                } catch (err) {
                  catchError(err);
>>>>>>> b074c7be
                }
              } catch (err) {
                catchError(err);
              }
            });
          }}
        >
          <Icons.thumbsDown
            className={cn("w-4 h-4", {
              "text-destructive": usersVote?.type === "DOWN",
            })}
          />
        </Button>
        {isPending && <Icons.spinner className="w-4 h-4 animate-spin" />}
      </div>
    </div>
  );
}<|MERGE_RESOLUTION|>--- conflicted
+++ resolved
@@ -33,13 +33,13 @@
           disabled={isPending}
           onClick={() => {
             startTransition(async () => {
-<<<<<<< HEAD
-              if (!userId)
+              if (!userId) {
                 toast({
                   title: "Warning",
                   description: "You should sign in first to vote.",
                   variant: "middle",
                 });
+              }
               try {
                 if (usersVote?.type === "UP") {
                   await deleteVoteAction({ snippetId });
@@ -54,30 +54,6 @@
                 }
               } catch (err) {
                 catchError(err);
-=======
-              if (userId) {
-                try {
-                  if (usersVote?.type === "UP") {
-                    await deleteVoteAction({ snippetId });
-                  } else {
-                    await upvoteSnippetAction({ snippetId });
-                    toast({
-                      title: "Success.",
-                      description:
-                        "Thanks for your feedback! We will consider it.",
-                      variant: "default",
-                    });
-                  }
-                } catch (err) {
-                  catchError(err);
-                }
-              } else {
-                toast({
-                  title: "Warning",
-                  description: "You should sign in first to vote.",
-                  variant: "middle",
-                });
->>>>>>> b074c7be
               }
             });
           }}
@@ -94,13 +70,13 @@
           disabled={isPending}
           onClick={() => {
             startTransition(async () => {
-<<<<<<< HEAD
-              if (!userId)
+              if (!userId) {
                 toast({
                   title: "Warning",
                   description: "You should sign in first to vote.",
                   variant: "middle",
                 });
+              }
               try {
                 if (usersVote?.type === "DOWN") {
                   await deleteVoteAction({
@@ -116,27 +92,6 @@
                       "Thanks for your feedback! We will consider it.",
                     variant: "default",
                   });
-=======
-              if (userId) {
-                try {
-                  if (usersVote?.type === "DOWN") {
-                    await deleteVoteAction({
-                      snippetId,
-                    });
-                  } else {
-                    await downVoteSnippetAction({
-                      snippetId,
-                    });
-                    toast({
-                      title: "Success.",
-                      description:
-                        "Thanks for your feedback! We will consider it.",
-                      variant: "default",
-                    });
-                  }
-                } catch (err) {
-                  catchError(err);
->>>>>>> b074c7be
                 }
               } catch (err) {
                 catchError(err);
