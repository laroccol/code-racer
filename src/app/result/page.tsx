--- conflicted
+++ resolved
@@ -10,12 +10,9 @@
 import { Badge } from "@/components/ui/badge";
 import { getFirstRaceBadge } from "./loaders";
 import { Achievement, SnippetVote } from "@prisma/client";
-<<<<<<< HEAD
 import { findUsersVotes } from "../_actions/result";
-=======
 import { Heading } from "@/components/ui/heading";
 import { cn } from "@/lib/utils";
->>>>>>> 8c517ba2
 
 const card = [
   { title: "WPM", value: "81 %" },
