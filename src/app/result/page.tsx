import React from "react";
import { Card, CardContent, CardHeader, CardTitle } from "@/components/ui/card";
import Chart from "./chart";
<<<<<<< HEAD
import NavigationButtons from "./navigation-buttons";
import { Voting } from "./voting";
import { getCurrentUser } from "@/lib/session";
import { notFound } from "next/navigation";
import { prisma } from "@/lib/prisma";

interface ResultsPageProps {
  searchParams: {
    snippetId: string;
  };
}
=======
import { Icons } from "@/components/icons";
import { useRouter } from "next/navigation";
>>>>>>> 2bd5a93b

const card = [
  { title: "WPM", value: "81 %" },
  { title: "Accuracy", value: "90 %" },
  { title: "Rank", value: "20" },
  { title: "Miss", value: "21" },
  { title: "Times", value: "30s" },
];

export default async function ResultsPage({ searchParams }: ResultsPageProps) {
  const user = await getCurrentUser();

  if (!user) notFound();

  const usersVote = await prisma.snippetVote.findUnique({
    where: {
      userId_snippetId: {
        userId: user.id,
        snippetId: searchParams.snippetId,
      },
    },
  });

  const { snippetId } = searchParams;

  const snippet = await prisma.snippet.findUnique({
    where: {
      id: snippetId,
    },
  });

  return (
    <div className="w-auto">
      <div className="flex flex-col justify-center gap-4 mt-5">
        <div className="flex md:flex-row flex-col md:mx-28 mx-20 gap-6">
          {card.map((c, idx) => {
            return (
              <Card className="md:w-[30%] w-[80%]" key={idx}>
                <CardHeader>
                  <CardTitle className="">{c.title}</CardTitle>
                </CardHeader>
                <CardContent>{c.value}</CardContent>
              </Card>
            );
          })}
        </div>
      </div>
      <div className="p-8 flex flex-col  rounded-xl bg-dark-lake">
        <div></div>
        <div className="flex flex-wrap justify-center gap-4">
          <Chart />
        </div>
      </div>
      <Voting
        userId={user.id}
        snippetId={snippetId}
        usersVote={usersVote ?? undefined}
      />
      <NavigationButtons onReview={snippet?.onReview} />
      <div className="text-center mt-5 text-gray-600">
        <span className="bg-[#0b1225]  m-1 p-1 rounded-md"> tab </span> +{" "}
        <span className="bg-[#0b1225] m-1 p-1 rounded-md"> enter </span> -
        restart game
      </div>
    </div>
  );
}<|MERGE_RESOLUTION|>--- conflicted
+++ resolved
@@ -1,22 +1,19 @@
 import React from "react";
 import { Card, CardContent, CardHeader, CardTitle } from "@/components/ui/card";
 import Chart from "./chart";
-<<<<<<< HEAD
 import NavigationButtons from "./navigation-buttons";
 import { Voting } from "./voting";
 import { getCurrentUser } from "@/lib/session";
 import { notFound } from "next/navigation";
 import { prisma } from "@/lib/prisma";
+import { Icons } from "@/components/icons";
+import { useRouter } from "next/navigation";
 
 interface ResultsPageProps {
   searchParams: {
     snippetId: string;
   };
 }
-=======
-import { Icons } from "@/components/icons";
-import { useRouter } from "next/navigation";
->>>>>>> 2bd5a93b
 
 const card = [
   { title: "WPM", value: "81 %" },
