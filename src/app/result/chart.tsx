--- conflicted
+++ resolved
@@ -132,8 +132,8 @@
     };
 
     const data = getData();
-    return setRaceTimeStamp(data);
-  }, []);
+    return setRaceTimeStamp(data)
+  }, [])
 
   const RenderCode = () => {
     return <code className="flex-wrap text-2xl hidden sm:block whitespace-pre-wrap">
@@ -155,16 +155,8 @@
   }
 
   return (
-<<<<<<< HEAD
     <div style={{ width: "100%" }} className="mx-auto pb-3 flex flex-col">
       <ResponsiveContainer height={300}>
-=======
-    <div
-      style={{ width: "100%", height: 300 }}
-      className="mx-auto pb-10 flex flex-col"
-    >
-      <ResponsiveContainer>
->>>>>>> 885045b1
         <LineChart data={raceTimeStamp} margin={{ right: 25, top: 10 }}>
           <CartesianGrid strokeDasharray="3 3" />
           <XAxis dataKey="char" tick={{ fontSize: 0 }} />
@@ -190,27 +182,7 @@
         </LineChart>
       </ResponsiveContainer>
       <div className="px-2 bg-accent text-primary">
-<<<<<<< HEAD
         <RenderCode />
-=======
-        <code className="flex-wrap hidden sm:inline">
-          {raceTimeStamp.length > 0 &&
-            raceTimeStamp.map((item, index) => {
-              return (
-                <span
-                  key={index}
-                  className={`text-2xl ${
-                    activeCharIndex === item.time
-                      ? "bg-primary text-secondary"
-                      : ""
-                  }`}
-                >
-                  {item.char}
-                </span>
-              );
-            })}
-        </code>
->>>>>>> 885045b1
       </div>
     </div>
   );
