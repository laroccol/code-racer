--- conflicted
+++ resolved
@@ -3,27 +3,10 @@
 import { Button } from "@/components/ui/button";
 import React, { useState } from "react";
 import { addSnippetAction } from "../actions";
-<<<<<<< HEAD
 import { toast } from "@/components/ui/use-toast";
 import { useConfettiContext } from "@/context/confetti";
-
-const snippetLangs = [
-  { name: "C/C++" },
-  { name: "C#" },
-  { name: "Go" },
-  { name: "HTML" },
-  { name: "Java" },
-  { name: "Javascript" },
-  { name: "PHP" },
-  { name: "Python" },
-  { name: "Ruby" },
-  { name: "Swift" },
-  { name: "Typescript" },
-];
-=======
 import { Textarea } from "@/components/ui/textarea";
 import LanguageDropDown from "./language-dropdown";
->>>>>>> 5a4844e1
 
 export default function AddSnippetForm({}) {
   const [codeSnippet, setCodeSnippet] = useState("");
