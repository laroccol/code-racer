"use client";
import { Heading } from "@/components/ui/heading";
import AddSnippetForm from "./_components/add-snippet-form";

export default function AddSnippet() {
  return (
<<<<<<< HEAD
    <div className="py-24 ">
      <section className="max-w-xl mx-auto ">
        <h2 className="text-4xl font-bold">Add Your Snippet</h2>
=======
    <div className="py-16">
      <section className="max-w-xl mx-auto">
        {/* <h2 className="text-4xl font-bold">Add Your Snippet</h2> */}
        <Heading
          title="Add Your Snippet"
          description="Add Your Snippet to get started"
        />
>>>>>>> 1470d87e
        <AddSnippetForm />
      </section>
    </div>
  );
}<|MERGE_RESOLUTION|>--- conflicted
+++ resolved
@@ -4,11 +4,6 @@
 
 export default function AddSnippet() {
   return (
-<<<<<<< HEAD
-    <div className="py-24 ">
-      <section className="max-w-xl mx-auto ">
-        <h2 className="text-4xl font-bold">Add Your Snippet</h2>
-=======
     <div className="py-16">
       <section className="max-w-xl mx-auto">
         {/* <h2 className="text-4xl font-bold">Add Your Snippet</h2> */}
@@ -16,7 +11,6 @@
           title="Add Your Snippet"
           description="Add Your Snippet to get started"
         />
->>>>>>> 1470d87e
         <AddSnippetForm />
       </section>
     </div>
