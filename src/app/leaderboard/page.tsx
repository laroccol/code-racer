--- conflicted
+++ resolved
@@ -72,16 +72,10 @@
   const pageCount = totalUsers === 0 ? 1 : Math.ceil(totalUsers / take);
 
   return (
-<<<<<<< HEAD
-    <div className="container md:min-h-[calc(100vh-12rem)] max-w-4xl">
-      <h1 className="my-4 text-3xl text-foreground">Leaderboard.</h1>
-      <UsersTable data={users} pageCount={pageCount} />
-=======
     <div>
       {/* <h1 className="my-4 text-3xl text-foreground">Leaderboard.</h1> */}
       <Heading title="Leaderboard" description="Find your competition" />
-      <ResultsTable data={results} pageCount={pageCount} />
->>>>>>> 5a4844e1
+      <UsersTable data={users} pageCount={pageCount} />
     </div>
   );
 }