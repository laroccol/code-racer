--- conflicted
+++ resolved
@@ -24,7 +24,6 @@
     }),
   ],
   callbacks: {
-<<<<<<< HEAD
     async jwt({ token, user }) {
       const dbUser = await prisma.user.findFirst({
         where: {
@@ -57,16 +56,6 @@
       return session;
     },
   },
-=======
-    session({ session, user }) {
-      if (session.user) {
-        session.user.id = user.id;
-      }
-
-      return session;
-    }
-  }
->>>>>>> 78253c32
 } satisfies AuthOptions;
 
 const handler = NextAuth(nextAuthOptions);
