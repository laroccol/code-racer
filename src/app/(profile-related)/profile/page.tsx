--- conflicted
+++ resolved
@@ -2,16 +2,11 @@
 
 import { getCurrentUser } from "@/lib/session";
 
-<<<<<<< HEAD
 import Achievement from "@/components/achievement";
 import { prisma } from "@/lib/prisma";
 import Link from "next/link";
-import { ChangeNameForm, ProfileNav } from "./_components";
-=======
-import Link from "next/link";
+import ChangeNameForm from "./_components/change-name-form";
 import ProfileNav from "./_components/profile-nav";
-import ChangeNameForm from "./_components/change-name-form";
->>>>>>> 536b52d4
 
 export const metadata = {
   title: "Profile Page",
@@ -38,11 +33,7 @@
   return (
     <main className="py-8 grid place-items-center h-[clamp(40rem,82.5dvh,50rem)]">
       <div className="overflow-hidden relative w-[95%] max-w-[22.5rem] h-[32.5rem] rounded-2xl border-2 border-solid border-secondary-foreground">
-<<<<<<< HEAD
-        <article className="p-2 flex flex-col gap-2 items-center">
-=======
         <article className="flex flex-col items-center gap-2 p-2">
->>>>>>> 536b52d4
           <ProfileNav displayName={displayName as string} uid={uid as string} />
           <div className="pt-2 pb-1">
             <Link
