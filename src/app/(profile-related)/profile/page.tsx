--- conflicted
+++ resolved
@@ -14,16 +14,8 @@
 
 export default async function ProfilePage() {
   const user = await getCurrentUser();
-<<<<<<< HEAD
   const photoURL = user?.image as string;
   const displayName = user?.name as string;
-=======
-  const photoURL = user?.image;
-  const displayName = user?.name;
-  const uid = user?.id;
-  {
-    /** Static data unrelated to auth for now */
-  }
   const achievements = await prisma.userAchievement.findMany({
     where: {
       userId: uid,
@@ -32,7 +24,6 @@
       achievement: true,
     },
   });
->>>>>>> 87661b15
   const totalPoints = 0;
 
 
