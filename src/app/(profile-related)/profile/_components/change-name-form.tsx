--- conflicted
+++ resolved
@@ -72,11 +72,7 @@
               <FormControl>
                 <>
                   <Input
-<<<<<<< HEAD
                     className="h-fit text-2xl text-center font-bold border-2 hover:border-dashed hover:border-primary"
-=======
-                    className="text-2xl text-center font-bold hover:border-dashed border hover:border-white"
->>>>>>> 0e5dd1c0
                     onFocus={() => setIsEditing(true)}
                     {...field}
                   />
