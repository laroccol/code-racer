--- conflicted
+++ resolved
@@ -40,12 +40,8 @@
       githubContributors:
         "https://api.github.com/repos/webdevcody/code-racer/contributors",
       githubStars: "https://api.github.com/repos/webdevcody/code-racer",
-<<<<<<< HEAD
-    },
-=======
       githubWeeklyActivity: "https://api.github.com/repos/webdevcody/code-racer/stats/code_frequency",
       cacheRevalidationInterval: 60
-    }
->>>>>>> ab9a633a
+    },
   },
 };