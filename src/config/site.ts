--- conflicted
+++ resolved
@@ -40,15 +40,10 @@
       githubContributors:
         "https://api.github.com/repos/webdevcody/code-racer/contributors",
       githubStars: "https://api.github.com/repos/webdevcody/code-racer",
-<<<<<<< HEAD
-      githubWeeklyActivity: "https://api.github.com/repos/webdevcody/code-racer/stats/code_frequency",
-      githubContributorActivity: "https://api.github.com/repos/webdevcody/code-racer/stats/contributors",
-      cacheRevalidationInterval: 60
-=======
       githubWeeklyActivity:
         "https://api.github.com/repos/webdevcody/code-racer/stats/code_frequency",
+      githubContributorActivity: "https://api.github.com/repos/webdevcody/code-racer/stats/contributors",
       cacheRevalidationInterval: 60,
->>>>>>> 885045b1
     },
   },
 };