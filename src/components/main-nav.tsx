--- conflicted
+++ resolved
@@ -1,4 +1,4 @@
-"use client"
+"use client";
 import * as React from "react";
 import Link from "next/link";
 import { NavItem } from "@/types/nav";
@@ -30,17 +30,14 @@
                   className={cn(
                     "md:text-xs lg:text-sm",
                     buttonVariants({ variant: "ghost" }),
-<<<<<<< HEAD
                     {
                       "cursor-not-allowed opacity-80": item.disabled,
+                      "underline underline-offset-8 decoration-2 decoration-primary":
+                        isActiveRoute(currentPathName, item.href),
                     },
-=======
-                    item.disabled && "cursor-not-allowed opacity-80",
-                    isActiveRoute(currentPathName, item.href) && "underline underline-offset-8 decoration-2 decoration-primary"
->>>>>>> 0f0edb51
                   )}
                 >
-                  {item.title} 
+                  {item.title}
                 </Link>
               ),
           )}
