"use client";

import * as React from "react";
import {
  Table,
  TableBody,
  TableCell,
  TableHead,
  TableHeader,
  TableRow,
} from "@/components/ui/table";
import {
  Table as ShadcnTable,
  type ColumnDef,
  type PaginationState,
} from "unstyled-table";
import { Skeleton } from "./ui/skeleton";
import { Button } from "@/components/ui/button";
import { Icons } from "@/components/icons";
import { usePathname, useRouter, useSearchParams } from "next/navigation";
import {
  Select,
  SelectContent,
  SelectItem,
  SelectTrigger,
  SelectValue,
} from "./ui/select";

interface ColumnSort {
  id: string;
  desc: boolean;
}

type SortingState = ColumnSort[];

interface DataTableProps<TData, TValue> {
  columns: ColumnDef<TData, TValue>[];
  data: TData[];
  pageCount: number;
  defaultSorting?: {
    prop: string;
    val: "asc" | "desc";
  };
}

export function DataTable<TData, TValue>({
  columns,
  data,
  pageCount,
  defaultSorting,
}: DataTableProps<TData, TValue>) {
  const [isPending, startTransition] = React.useTransition();

  const router = useRouter();
  const searchParams = useSearchParams();
  const pathname = usePathname();

  const page = searchParams.get("page") ?? "1";
  const per_page = searchParams.get("per_page") ?? "5";
  const sort = searchParams?.get("sort");
  const [column, order] = sort?.split(".") ?? [];

  const [sorting, setSorting] = React.useState<SortingState>([
    {
      id: column ?? defaultSorting?.prop,
      desc: order
        ? order === "desc"
        : defaultSorting?.val
        ? defaultSorting.val === "desc"
        : true,
    },
  ]);

  React.useEffect(() => {
    router.push(
      `${pathname}?${createQueryString({
        page,
        sort: sorting[0]?.id
          ? `${sorting[0]?.id}.${sorting[0]?.desc ? "desc" : "asc"}`
          : null,
      })}`
    );

    // eslint-disable-next-line react-hooks/exhaustive-deps
  }, [sorting]);

  const [pagination, setPagination] = React.useState<PaginationState>({
    pageIndex: Number(page) - 1,
    pageSize: Number(per_page),
  });

  const createQueryString = React.useCallback(
    (params: Record<string, string | number | null>) => {
      const newSearchParams = new URLSearchParams(searchParams?.toString());

      for (const [key, value] of Object.entries(params)) {
        if (value === null) {
          newSearchParams.delete(key);
        } else {
          newSearchParams.set(key, String(value));
        }
      }

      return newSearchParams.toString();
    },
    [searchParams]
  );
  return (
    <ShadcnTable
      columns={columns}
      data={data}
      pageCount={pageCount}
      state={{ sorting, pagination }}
      manualPagination
      manualSorting
      setSorting={setSorting}
      setPagination={setPagination}
      renders={{
<<<<<<< HEAD
        table: ({ children, /* tableInstance */ }) => {
=======
        table: ({ children }) => {
>>>>>>> 87661b15
          return (
            <div className="rounded-md border mt-8 mb-4">
              <Table>{children}</Table>
            </div>
          );
        },
        header: ({ children }) => <TableHeader>{children}</TableHeader>,
        headerRow: ({ children }) => <TableRow>{children}</TableRow>,
        headerCell: ({ children }) => (
          <TableHead className="whitespace-nowrap">{children}</TableHead>
        ),
        body: ({ children }) => (
          <TableBody>
            {data.length ? (
              children
            ) : (
              <TableRow>
                <TableCell
                  colSpan={columns.length}
                  className="h-24 text-center"
                >
                  No results.
                </TableCell>
              </TableRow>
            )}
          </TableBody>
        ),
        bodyRow: ({ children }) => (
          <TableRow className="table-row">{children}</TableRow>
        ),
        // here in children we get our data that we defined in columns
        // by specifying values in accessorKey / or if we made our
        // custom cell by specifying cell function
        bodyCell: ({ children }) => (
          <TableCell className="body-cell">
            {isPending ? <Skeleton className="h-6 w-20" /> : children}
          </TableCell>
        ),
        // filter inputs for columns
        // we can also specify them in our
        // columns
        filterInput: () => null,
        // custom pagination bar
        paginationBar: () => {
          return (
            <div className="flex justify-center flex-col-reverse items-center gap-4 py-2 md:flex-row">
              <div className="flex flex-col items-center gap-3 sm:flex-row sm:gap-6">
                <div className="flex flex-wrap items-center space-x-2">
                  <span className="text-sm font-medium">Rows per page</span>
                  <Select
                    value={per_page ?? "10"}
                    onValueChange={(value) => {
                      console.log(sort);
                      startTransition(() => {
                        router.push(
                          `${pathname}?${createQueryString({
                            page: 1,
                            per_page: value,
                            sort,
                          })}`
                        );
                      });
                    }}
                    disabled={isPending}
                  >
                    <SelectTrigger className="h-8 w-16">
                      <SelectValue placeholder={per_page} />
                    </SelectTrigger>
                    <SelectContent>
                      {[5, 10, 15, 20].map((item) => (
                        <SelectItem key={item} value={item.toString()}>
                          {item}
                        </SelectItem>
                      ))}
                    </SelectContent>
                  </Select>
                </div>
                <div className="text-sm font-medium">
                  {`Page ${page} of ${pageCount}`}
                </div>
                <div className="flex items-center space-x-2">
                  <Button
                    variant="outline"
                    size="icon"
                    className="h-8 w-8"
                    onClick={() => {
                      startTransition(() => {
                        console.log(sort);
                        router.push(
                          `${pathname}?${createQueryString({
                            page: 1,
                            per_page,
                            sort,
                          })}`
                        );
                      });
                    }}
                    disabled={Number(page) === 1 || isPending}
                  >
                    <Icons.chevronsLeft
                      className="h-5 w-5"
                      aria-hidden="true"
                    />
                    <span className="sr-only">First page</span>
                  </Button>
                  <Button
                    variant="outline"
                    size="icon"
                    className="h-8 w-8"
                    onClick={() => {
                      startTransition(() => {
                        router.push(
                          `${pathname}?${createQueryString({
                            page: Number(page) - 1,
                            per_page,
                            sort,
                          })}`
                        );
                      });
                    }}
                    disabled={Number(page) === 1 || isPending}
                  >
                    <Icons.chevronLeft className="h-5 w-5" aria-hidden="true" />
                    <span className="sr-only">Previous page</span>
                  </Button>
                  <Button
                    variant="outline"
                    size="icon"
                    className="h-8 w-8"
                    onClick={() => {
                      startTransition(() => {
                        router.push(
                          `${pathname}?${createQueryString({
                            page: Number(page) + 1,
                            per_page,
                            sort,
                          })}`
                        );
                      });
                    }}
                    disabled={Number(page) >= (pageCount ?? 1) || isPending}
                  >
                    <Icons.chevronRight
                      className="h-5 w-5"
                      aria-hidden="true"
                    />
                    <span className="sr-only">Next page</span>
                  </Button>
                  <Button
                    variant="outline"
                    size="icon"
                    className="h-8 w-8"
                    onClick={() => {
                      router.push(
                        `${pathname}?${createQueryString({
                          page: pageCount ?? 1,
                          per_page,
                          sort,
                        })}`
                      );
                    }}
                    disabled={Number(page) >= (pageCount ?? 1) || isPending}
                  >
                    <Icons.chevronsRight
                      className="h-5 w-5"
                      aria-hidden="true"
                    />
                    <span className="sr-only">Last page</span>
                  </Button>
                </div>
              </div>
            </div>
          );
        },
      }}
    />
  );
}<|MERGE_RESOLUTION|>--- conflicted
+++ resolved
@@ -116,11 +116,7 @@
       setSorting={setSorting}
       setPagination={setPagination}
       renders={{
-<<<<<<< HEAD
-        table: ({ children, /* tableInstance */ }) => {
-=======
         table: ({ children }) => {
->>>>>>> 87661b15
           return (
             <div className="rounded-md border mt-8 mb-4">
               <Table>{children}</Table>
