--- conflicted
+++ resolved
@@ -6,15 +6,12 @@
   LogOut,
   Settings,
   BarChart,
-<<<<<<< HEAD
-  ChevronDownSquareIcon,
-  ChevronLeftSquareIcon,
-=======
   ChevronsLeft,
   ChevronsRight,
   ChevronRight,
   ChevronLeft,
->>>>>>> 7c90dec5
+  ChevronDownSquareIcon,
+  ChevronLeftSquareIcon,
 } from "lucide-react";
 
 import Image from "next/image";
@@ -39,13 +36,10 @@
   logout: LogOut,
   settings: Settings,
   chart: BarChart,
-<<<<<<< HEAD
-  mobileNavOpen: ChevronDownSquareIcon,
-  mobileNavClosed: ChevronLeftSquareIcon,
-=======
   chevronLeft: ChevronLeft,
   chevronRight: ChevronRight,
   chevronsLeft: ChevronsLeft,
   chevronsRight: ChevronsRight,
->>>>>>> 7c90dec5
+  mobileNavOpen: ChevronDownSquareIcon,
+  mobileNavClosed: ChevronLeftSquareIcon,
 };