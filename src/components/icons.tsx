--- conflicted
+++ resolved
@@ -76,10 +76,8 @@
   thumbsUp: ThumbsUp,
   thumbsDown: ThumbsDown,
   spinner: Loader2,
-<<<<<<< HEAD
   cross: Cross2Icon,
   check: CheckIcon,
-=======
   snippet: SquareDashedBottomCode,
   race: Car,
   eye: Eye,
@@ -116,5 +114,4 @@
   ),
   keyboard: Keyboard,
   crown: Crown,
->>>>>>> cccfaf62
 };