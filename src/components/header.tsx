--- conflicted
+++ resolved
@@ -61,13 +61,8 @@
 
   const navigation = [
     { title: "Race", path: "/race" },
-<<<<<<< HEAD
     { title: "Leaderboard", path: "/leaderboard" },
     // { title: "About", path: "/" },
-=======
-    { title: "Leaderboard", path: "/" },
-    // { title: "About", path: "/about" },
->>>>>>> 1dc0067b
   ];
 
   const session = useSession();
